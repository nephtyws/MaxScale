# Building test package:
#
#     apt-get install libssl-dev libmariadbclient-dev php5 perl \
#         coreutils realpath libjansson-dev openjdk-7-jdk
#     pip install JayDeBeApi


# Backend labes:
#     REPL_BACKEND
#     GALERA_BACKEND
#     EXTERN_BACKEND
#     BREAKS_REPL
#     BREAKS_GALERA
set(CTEST_BUILD_NAME "${BUILDNAME}")

set(CMAKE_CXX_FLAGS "-std=c++11 -ggdb -Wall -Wextra -Werror -Wno-format-overflow -Wno-unused-function -Wno-unused-parameter -Werror=format-security")
set(CMAKE_CXX_FLAGS_DEBUG "-std=c++11 -ggdb -Wall -Werror -Wno-format-overflow -Wno-unused-function")
set(CMAKE_CXX_FLAGS_RELEASE "-std=c++11 -ggdb -Wall -Werror -Wno-format-overflow -Wno-unused-function")
set(CMAKE_CXX_FLAGS_RELWITHDEBINFO "-std=c++11 -ggdb -Wall -Werror -Wno-format-overflow -Wno-unused-function")

# utilities.cmake contains all helper functions and extra tools
include(utilities.cmake)

include_directories(${CMAKE_CURRENT_SOURCE_DIR})
include_directories(${CMAKE_CURRENT_BINARY_DIR})
include_directories(${CMAKE_SOURCE_DIR}/connectors/cdc-connector)

# The core library
include_directories(${CMAKE_BINARY_DIR})
add_library(testcore SHARED testconnections.cpp nodes.cpp mariadb_nodes.cpp maxscales.cpp
  mariadb_func.cpp get_com_select_insert.cpp maxadmin_operations.cpp big_transaction.cpp
  sql_t1.cpp test_binlog_fnc.cpp get_my_ip.cpp big_load.cpp  get_com_select_insert.cpp
  different_size.cpp fw_copy_rules maxinfo_func.cpp config_operations.cpp rds_vpc.cpp execute_cmd.cpp
  blob_test.cpp keepalived_func.cpp tcp_connection.cpp base/stopwatch.cpp fw_copy_rules.cpp
  # Include the CDC connector in the core library
  ${CMAKE_SOURCE_DIR}/connectors/cdc-connector/cdc_connector.cpp)
target_link_libraries(testcore ${MARIADB_CONNECTOR_LIBRARIES} ${JANSSON_LIBRARIES} z m pthread ssl dl rt crypto crypt maxbase)
install(TARGETS testcore DESTINATION system-test)
add_dependencies(testcore connector-c jansson maxbase)

# Include the CDC connector headers
include_directories(${CMAKE_SOURCE_DIR}/../connectors/cdc-connector/)

# Tool used to check backend state
add_test_executable_notest(check_backend.cpp check_backend check_backend LABELS CONFIG)

# Configuration tests
add_template(bug359 bug359)
add_template(bug495 bug495)
add_template(bug526 bug526)
add_template(bug479 bug479)
add_template(bug493 bug493)
add_template(bug643_1 bug643_1)
add_template(mxs652_bad_ssl bad_ssl)
add_template(mxs710_bad_socket mxs710_bad_socket)
add_template(mxs710_bad_socket mxs711_two_ports)
add_template(mxs720_line_with_no_equal mxs720_line_with_no_equal)
add_template(mxs720_wierd_line mxs720_wierd_line)
add_template(mxs710_bad_socket mxs799)
add_test_executable(config_test.cpp config_test replication LABELS CONFIG)

add_subdirectory(cdc_datatypes)

# Routing sanity check. Also acts as the regression test case the following issues:
#
# MXS-127
# MXS-47
# MXS-682
# MXS-957
# MXS-1786
add_test_executable(sanity_check.cpp sanity_check replication LABELS LIGHT REPL_BACKEND)

# Repeatedly connect to maxscale while the backends reject all connections, expect no crash
add_test_executable(backend_auth_fail.cpp backend_auth_fail replication LABELS readconnroute REPL_BACKEND)

# Regression case for the bug "MaxScale ignores host in user authentication"
add_test_executable(bug143.cpp bug143 replication LABELS MySQLAuth REPL_BACKEND)

# Regression case for the bug "Wildcard in host column of mysql.user table don't work properly"
add_test_executable(bug448.cpp bug448 replication LABELS MySQLAuth LIGHT REPL_BACKEND)

# Regression case for the bug "Routing Hints route to server sometimes doesn't work"
add_test_executable(bug471.cpp bug471 bug471 LABELS readwritesplit hintfilter REPL_BACKEND)

# Regression case for the bugs "malformed hints cause crash"
add_test_executable(bug473.cpp bug473 hints LABELS readwritesplit hintfilter REPL_BACKEND)

# Regression case for the bug "The end comment tag in hints isn't properly detected"
add_test_executable(bug475.cpp bug475 hints LABELS readwritesplit hintfilter REPL_BACKEND)

# Checks "SELECT * INTO OUTFILE" and "LOAD DATA LOCAL INFILE"
add_test_executable(bug519.cpp bug519 replication LABELS readwritesplit REPL_BACKEND)

# Regression case for the bug "'Current no. of conns' not going down"
add_test_executable(bug529.cpp bug529 replication LABELS readwritesplit readconnroute maxscale REPL_BACKEND)

# Regression case for the bugs "get_dcb fails if slaves are not available" and "Maxscale fails to start without anything in the logs if there is no slave available"
add_test_executable(bug547.cpp bug547 replication LABELS readwritesplit REPL_BACKEND)

# Regression case for the bug "crash if max_slave_connections=10% and 4 or less backends are configured"
add_test_executable(bug681.cpp bug681 bug681 LABELS readwritesplit REPL_BACKEND)

# Regression case for the bug ""Different error messages from MariaDB and Maxscale"
add_test_script(bug561.sh bug561.sh replication LABELS MySQLAuth REPL_BACKEND)

# Regression case for the bug "Wrong error message for Access denied error"
add_test_script(bug562.sh bug562.sh replication LABELS MySQLAuth REPL_BACKEND)

# Regression case for the bug "Wrong charset settings"
add_test_script(bug564.sh bug564.sh replication LABELS MySQLProtocol REPL_BACKEND)

# Regression case for the bug "Clients CLIENT_FOUND_ROWS setting is ignored by maxscale"
add_test_executable(bug565.cpp bug565 replication LABELS MySQLProtocol REPL_BACKEND)

# Regression case for the bug "Crash if files from /dev/shm/ removed"
add_test_script(bug567.sh bug567.sh bug567 LABELS maxscale REPL_BACKEND)

# Regression case for the bug "Using regex filter hangs MaxScale"
add_test_executable(bug571.cpp bug571 bug571 LABELS regexfilter REPL_BACKEND)

# Attempt to use GRANT with wrong IP, expect no crash or hangs
add_test_executable(bug572.cpp bug572 replication LABELS readwritesplit REPL_BACKEND)

# Regression cases for the bug "Hint filter don't work if listed before regex filter in configuration file"
# (different filter sequence and configuration, but the same test, see .cnf for details)
add_test_derived(bug585 bug587 bug585 LABELS regexfilter REPL_BACKEND)
add_test_executable(bug587.cpp bug587 bug587 LABELS regexfilter hintfilter REPL_BACKEND)
add_test_derived(bug587_1 bug587 bug587_1 LABELS regexfilter hintfilter REPL_BACKEND)

# Tries to connect Maxscale when all slaves stopped
add_test_executable(bug592.cpp bug592 replication LABELS MySQLAuth readwritesplit REPL_BACKEND)

# Tries to do change user in the loop, checks that autorization is still ok
add_test_executable(bug601.cpp bug601 bug601 LABELS MySQLAuth MySQLProtocol REPL_BACKEND)

# Simple test with enable_root_user=true
add_test_executable(bug620.cpp bug620 bug620 LABELS MySQLAuth MySQLProtocol REPL_BACKEND)

# Regression case for the bug "Crash when user define with old password style (before 4.1 protocol)"
add_test_executable(bug626.cpp bug626 replication LABELS MySQLAuth MySQLProtocol REPL_BACKEND)

# Crash when host name for some user in mysql.user is very long
add_test_executable(bug653.cpp bug653 replication LABELS MySQLAuth MySQLProtocol REPL_BACKEND)

# Crash with malformed Maxadmin command
add_test_executable(bug654.cpp bug654 replication LABELS maxscale REPL_BACKEND)

# Block backends (master or all slaves) and tries to connect Maxscale
add_test_executable(bug658.cpp bug658 replication LABELS readwritesplit readconnroute maxscale REPL_BACKEND)

# Block all backends
add_test_executable(bug662.cpp bug662 bug662 LABELS readwritesplit readconnroute maxscale REPL_BACKEND)

# Bad TEE filter configuration
add_test_executable(bug664.cpp bug664 bug664 LABELS MySQLAuth MySQLProtocol)

# Regression case for the bug "MaxScale crashes if "Users table data" is empty and "show dbusers" is executed in maxadmin"
add_test_executable(bug673.cpp bug673 bug673 LABELS MySQLAuth REPL_BACKEND)

# Wrong processing of 'SET GLOBAL sql_mode="ANSI"'
add_test_executable(bug705.cpp bug705 bug705 LABELS MySQLAuth REPL_BACKEND)

# Prepared statement from PHP application
add_test_executable(bug729.cpp bug729 replication LABELS readwritesplit LIGHT REPL_BACKEND)

# Regression case for the bug "Regex filter and shorter than original replacement queries MaxScale" (crash)
add_test_executable(bug730.cpp bug730 bug730 LABELS regexfilter REPL_BACKEND)

# Test MariaDB 10.2 bulk inserts
add_test_executable(bulk_insert.cpp bulk_insert bulk_insert LABELS MySQLProtocol REPL_BACKEND 10.2)

# Tests for the CCRFilter module
add_test_executable(ccrfilter.cpp ccrfilter_test ccrfilter LABELS ccrfilter LIGHT REPL_BACKEND)

# Tries to reconfigure replication setup to use another node as a Master
add_test_executable(change_master_during_session.cpp change_master_during_session replication LABELS readwritesplit mysqlmon REPL_BACKEND)

# Executes change_user command in the loop
add_test_executable(change_user.cpp change_user replication LABELS MySQLAuth readwritesplit MySQLProtocol LIGHT REPL_BACKEND)

# Tries to connect to non existing DB, expects no crash
add_test_executable(connect_to_nonexisting_db.cpp connect_to_nonexisting_db replication LABELS MySQLAuth MySQLProtoco LIGHT REPL_BACKEND)

# check if max_connections parameter works
add_test_executable(connection_limit.cpp connection_limit connection_limit LABELS maxscale LIGHT REPL_BACKEND)

# Tries to open to many connections, expect no crash
add_test_executable(crash_out_of_files.cpp crash_out_of_files load LABELS maxscale HEAVY REPL_BACKEND)

# Tries INSERTs with size close to 0x0ffffff * N
add_test_executable(different_size_rwsplit.cpp different_size_rwsplit replication LABELS readwritesplit HEAVY REPL_BACKEND)

# Tries to use 'maxkeys', 'maxpasswrd'
add_test_executable(encrypted_passwords.cpp encrypted_passwords replication LABELS maxscale LIGHT REPL_BACKEND)

# Basic MaxCtrl test
add_test_executable(maxctrl_basic.cpp maxctrl_basic replication LABELS maxctrl REPL_BACKEND)

############################################
# BEGIN: Tests that require GTID           #
############################################

# Configures 'keepalived' on two Maxscale machines and tried failover
add_test_executable(keepalived_masterdown.cpp keepalived_masterdown keepalived_masterdown LABELS REPL_BACKEND TWO_MAXSCALES)

# MySQL Monitor with Multi-master configurations
add_test_executable(mysqlmon_multimaster.cpp mysqlmon_multimaster mysqlmon_multimaster LABELS mysqlmon REPL_BACKEND BREAKS_REPL)

# MySQL Monitor Failover Test
add_test_executable(mysqlmon_detect_standalone_master.cpp mysqlmon_detect_standalone_master mysqlmon_detect_standalone_master LABELS mysqlmon REPL_BACKEND)

# MySQL Monitor Failover (automatic) Test
add_test_executable(mysqlmon_failover_auto.cpp mysqlmon_failover_auto mysqlmon_failover_auto LABELS mysqlmon REPL_BACKEND)

# MySQL Monitor Failover (manual) Test
add_test_executable(mysqlmon_failover_manual.cpp mysqlmon_failover_manual mysqlmon_failover_manual LABELS mysqlmon REPL_BACKEND)

# MySQL Monitor manual failover with many valid candidates
add_test_executable(mysqlmon_failover_manual2.cpp mysqlmon_failover_manual2_4 mysqlmon_failover_manual2_4 LABELS mysqlmon REPL_BACKEND)
add_test_executable(mysqlmon_failover_manual2.cpp mysqlmon_failover_manual2_3 mysqlmon_failover_manual2_3 LABELS mysqlmon REPL_BACKEND)
add_test_executable(mysqlmon_failover_manual2.cpp mysqlmon_failover_manual2_2 mysqlmon_failover_manual2_2 LABELS mysqlmon REPL_BACKEND)

# MySQL Monitor switchover
add_test_executable(mysqlmon_switchover.cpp mysqlmon_switchover mysqlmon_switchover LABELS mysqlmon REPL_BACKEND)

# MySQL Monitor switchover with bad master
add_test_executable(mysqlmon_switchover_bad_master.cpp mysqlmon_switchover_bad_master mysqlmon_switchover_bad_master LABELS mysqlmon REPL_BACKEND)

# MySQL Monitor manual failover with no valid slaves, uses config of mysqlmon_failover_auto
add_test_executable(mysqlmon_failover_no_slaves.cpp mysqlmon_failover_no_slaves mysqlmon_failover_auto LABELS mysqlmon REPL_BACKEND)

# MySQL Monitor Rejoin (good) Test
add_test_executable(mysqlmon_rejoin_good.cpp mysqlmon_rejoin_good mysqlmon_rejoin_good LABELS mysqlmon REPL_BACKEND)

# MySQL Monitor Rejoin (bad) Test, use template for Rejoin (good)
add_test_executable(mysqlmon_rejoin_bad.cpp mysqlmon_rejoin_bad mysqlmon_rejoin_good LABELS mysqlmon REPL_BACKEND)

# MySQL Monitor Rejoin (bad2) Test, use template for Rejoin (good)
add_test_executable(mysqlmon_rejoin_bad2.cpp mysqlmon_rejoin_bad2 mysqlmon_rejoin_good LABELS mysqlmon REPL_BACKEND)

# MySQL Monitor Rejoin tests
add_test_executable(mysqlmon_rejoin_manual.cpp mysqlmon_rejoin_manual mysqlmon_rejoin_manual LABELS mysqlmon REPL_BACKEND)
add_test_executable(mysqlmon_rejoin_manual2.cpp mysqlmon_rejoin_manual2 mysqlmon_rejoin_manual LABELS mysqlmon REPL_BACKEND)

# MySQL Monitor rolling master
add_test_executable(mysqlmon_failover_rolling_master.cpp mysqlmon_failover_rolling_master mysqlmon_failover_rolling_master LABELS mysqlmon REPL_BACKEND)

# MySQL Monitor rejoin old slave
add_test_executable(mysqlmon_failover_rejoin_old_slave.cpp mysqlmon_failover_rejoin_old_slave mysqlmon_failover_rejoin_old_slave LABELS mysqlmon REPL_BACKEND)

# MySQL Monitor rolling restart slaves
add_test_executable(mysqlmon_failover_rolling_restart_slaves.cpp mysqlmon_failover_rolling_restart_slaves mysqlmon_failover_rolling_restart_slaves LABELS mysqlmon REPL_BACKEND)

# MySQL Monitor failover stress
add_test_executable(mysqlmon_failover_stress.cpp mysqlmon_failover_stress mysqlmon_failover_stress LABELS mysqlmon REPL_BACKEND)

# MySQL Monitor switchover stress
add_test_executable(mysqlmon_switchover_stress.cpp mysqlmon_switchover_stress mysqlmon_switchover_stress LABELS mysqlmon REPL_BACKEND)

# Check monitoring and failover when ignore_external_masters is enabled
add_test_executable(mysqlmon_external_master.cpp mysqlmon_external_master mysqlmon_external_master LABELS mysqlmon REPL_BACKEND)

# Check failover, switchover and rejoin with scheduled server events, uses config of mysqlmon_rejoin_good
add_test_executable(mysqlmon_fail_switch_events.cpp mysqlmon_fail_switch_events mysqlmon_rejoin_good LABELS mysqlmon REPL_BACKEND)

# MySQL Monitor reset-replication test, use template for Rejoin (good)
add_test_executable(mysqlmon_reset_replication.cpp mysqlmon_reset_replication mysqlmon_rejoin_good LABELS mysqlmon REPL_BACKEND)

# MXS-1506: Delayed query retry
# https://jira.mariadb.org/browse/MXS-1506
add_test_executable(mxs1506_delayed_retry.cpp mxs1506_delayed_retry mxs1506_delayed_retry LABELS readwritesplit REPL_BACKEND)

# MXS-1506: Delayed retry without master
# https://jira.mariadb.org/browse/MXS-1506
add_test_executable(mxs1506_no_master.cpp mxs1506_no_master mxs1506_delayed_retry LABELS readwritesplit REPL_BACKEND)

# MXS-1507: Transaction replay
# https://jira.mariadb.org/browse/MXS-1507
add_test_executable(mxs1507_trx_replay.cpp mxs1507_trx_replay mxs1507_trx_replay LABELS readwritesplit REPL_BACKEND)

# MXS-1507: Inconsistent transactions
# https://jira.mariadb.org/browse/MXS-1507
add_test_executable(mxs1507_inconsistent_trx.cpp mxs1507_inconsistent_trx mxs1507_trx_replay LABELS readwritesplit REPL_BACKEND)

# MXS-1507: Transaction migration
# https://jira.mariadb.org/browse/MXS-1507
add_test_executable(mxs1507_migrate_trx.cpp mxs1507_migrate_trx mxs1507_trx_replay LABELS readwritesplit REPL_BACKEND)

# MXS-1507: Transaction replay
# https://jira.mariadb.org/browse/MXS-1507
add_test_executable(mxs1507_trx_stress.cpp mxs1507_trx_stress mxs1507_trx_stress LABELS readwritesplit REPL_BACKEND)

# MXS-1778: Use GTID from OK packets for consistent reads
# https://jira.mariadb.org/browse/MXS-1776
add_test_executable(mxs1778_causal_reads.cpp mxs1778_causal_reads mxs1778_causal_reads LABELS readwritesplit REPL_BACKEND)

# MXS-1961: Standalone master loses master status
# https://jira.mariadb.org/browse/MXS-1961
add_test_executable(mxs1961_standalone_rejoin.cpp mxs1961_standalone_rejoin mxs1961_standalone_rejoin LABELS REPL_BACKEND)

# MXS-1493: Use replication heartbeat in mysqlmon
# https://jira.mariadb.org/browse/MXS-1493
add_test_executable(verify_master_failure.cpp verify_master_failure verify_master_failure LABELS mysqlmon REPL_BACKEND)

############################################
# END: Tests that require GTID             #
############################################

############################################
# BEGIN: Galera tests                      #
############################################

# Crash in case of backend node in Galera cluster stopping and then reconnect to Maxscale
add_test_executable(bug676.cpp bug676 galera LABELS galeramon GALERA_BACKEND)

# Galera node priority test
add_test_executable(galera_priority.cpp galera_priority galera_priority LABELS galeramon LIGHT GALERA_BACKEND)

# INSERT extremelly big number of rows
add_test_executable(lots_of_rows.cpp lots_of_rows galera LABELS readwritesplit HEAVY GALERA_BACKEND)

# Prepearing and execution statements in the loop
add_test_executable(mxs244_prepared_stmt_loop.cpp mxs244_prepared_stmt_loop galera LABELS readwritesplit readconnroute LIGHT GALERA_BACKEND)

# Tries prepared stmt 'SELECT 1,1,1,1...." with different nu,ber of '1'
add_test_executable(mxs314.cpp mxs314 galera LABELS MySQLProtocol readwritesplit LIGHT GALERA_BACKEND)

# Crash with Galera and backend restart when persistant cfonnections are in use
add_test_derived(mxs361 pers_02 mxs361 mxs361 LABELS maxscale GALERA_BACKEND)

# Playing with blocking and unblocking nodes under INSERT load
add_test_executable(mxs564_big_dump.cpp mxs564_big_dump galera_mxs564 LABELS readwritesplit readconnroute GALERA_BACKEND)

# MXS-1476: priority value ignored when a Galera node rejoins with a lower wsrep_local_index than current master
# https://jira.mariadb.org/browse/MXS-1476
add_test_executable(mxs1476.cpp mxs1476 mxs1476 LABELS galeramon GALERA_BACKEND)

# MXS-1751: Maxscale crashes when certain config is in play (with nodes down)
# https://jira.mariadb.org/browse/MXS-1751
add_test_executable(mxs1751_available_when_donor_crash.cpp mxs1751_available_when_donor_crash mxs1751_available_when_donor_crash LABELS galeramon GALERA_BACKEND)

# Persistant connection test
add_test_executable(pers_01.cpp pers_01 pers_01 LABELS maxscale REPL_BACKEND readwritesplit GALERA_BACKEND)

# MXS-1980: Support Galera cluster nodes as masters for Binlog Router
# https://jira.mariadb.org/browse/MXS-1980
add_test_executable(mxs1980_blr_galera_server_ids.cpp mxs1980_blr_galera_server_ids mxs1980_blr_galera_server_ids LABELS binlogrouter GALERA_BACKEND)

############################################
# END: Galera tests                        #
############################################

# Test monitor state change events when manually clearing server bits
add_test_executable(false_monitor_state_change.cpp false_monitor_state_change replication LABELS mysqlmon REPL_BACKEND)

# A set of tests for Firewall filter
add_test_executable(fwf.cpp fwf fwf LABELS dbfwfilter REPL_BACKEND)
add_test_executable(fwf2.cpp fwf2 fwf LABELS dbfwfilter REPL_BACKEND)
add_test_executable(fwf_duplicate_rules.cpp fwf_duplicate_rules fwf LABELS dbfwfilter REPL_BACKEND)
add_test_executable(fwf_prepared_stmt.cpp fwf_prepared_stmt fwf LABELS dbfwfilter REPL_BACKEND)
add_test_executable(fwf_actions.cpp fwf_actions fwf_action LABELS dbfwfilter REPL_BACKEND)
add_test_executable(fwf_logging.cpp fwf_logging fwf_logging LABELS dbfwfilter REPL_BACKEND)
add_test_executable(fwf_reload.cpp fwf_reload fwf LABELS dbfwfilter REPL_BACKEND)
add_test_executable(fwf_syntax.cpp fwf_syntax fwf_syntax LABELS dbfwfilter REPL_BACKEND)
add_test_executable(fwf_com_ping.cpp fwf_com_ping fwf_com_ping LABELS dbfwfilter REPL_BACKEND)
add_test_executable(mxs1583_fwf.cpp mxs1583_fwf mxs1583_fwf LABELS dbfwfilter REPL_BACKEND)

# Block and unblock Master and check that Maxscale survived
add_test_executable(kill_master.cpp kill_master replication LABELS readwritesplit LIGHT REPL_BACKEND)

# Test insertstream filter
add_test_script(insertstream insertstream.sh insertstream LABELS insertstream REPL_BACKEND)

# Check load balancing
add_test_executable(load_balancing.cpp load_balancing load LABELS readwritesplit LIGHT REPL_BACKEND)

# Check load balancing parameters with 10 persistent connections
add_test_derived(load_balancing_pers10 load_balancing load_pers10 LABELS readwritesplit HEAVY REPL_BACKEND)

# Test with extremely big blob inserting
add_test_executable(longblob.cpp longblob longblob LABELS readwritesplit readconnroute UNSTABLE HEAVY REPL_BACKEND)

# Test with extremely big blob inserting/selecting with > 16 mb data blocks
add_test_executable(mxs1110_16mb.cpp mxs1110_16mb longblob_filters LABELS readwritesplit readconnroute HEAVY REPL_BACKEND)

# Schemarouter implicit database detection
add_test_executable(mxs1310_implicit_db.cpp mxs1310_implicit_db mxs1310_implicit_db LABELS schemarouter REPL_BACKEND)

# Retry reads with persistent connections
add_test_executable(mxs1323_retry_read.cpp mxs1323_retry_read mxs1323 LABELS readwritesplit LIGHT REPL_BACKEND)
add_test_executable(mxs1323_stress.cpp mxs1323_stress mxs1323 LABELS readwritesplit REPL_BACKEND)

# A set of MariaDB server tests executed against Maxscale RWSplit
add_test_script(mariadb_tests_hartmut mariadb_tests_hartmut.sh replication LABELS readwritesplit REPL_BACKEND)

# Creates a number of connections > max_connections setting
add_test_executable(max_connections.cpp max_connections replication LABELS MySQLAuth MySQLProtocol UNSTABLE HEAVY REPL_BACKEND)

# Test of Maxinfo SQL interface
add_test_executable(maxinfo_sql.cpp maxinfo_sql maxinfo_sql LABELS maxinfo REPL_BACKEND)

# Test of Maxinfo interface (http), python impelemntation
add_test_script(maxinfo.py maxinfo.py maxinfo LABELS maxinfo LIGHT REPL_BACKEND)

# Checks tha Maxscale processis running as 'maxscale' user
add_test_executable(maxscale_process_user.cpp maxscale_process_user replication LABELS maxscale LIGHT REPL_BACKEND)

# Test of multi master monitor
add_test_executable(mm.cpp mm mm LABELS mmmon BREAKS_REPL)

# Regression case for the bug "Two monitors loaded at the same time result into not working installation"
add_test_executable(mxs118.cpp mxs118 mxs118 LABELS maxscale LIGHT REPL_BACKEND)

# Regression case for the bug "SELECT INTO OUTFILE query succeeds even if backed fails"
add_test_executable(mxs280_select_outfile.cpp mxs280_select_outfile replication LABELS readwritesplit REPL_BACKEND)

# Testing of the master replacement feature
add_test_executable(mxs359_master_switch.cpp mxs359_master_switch mxs359_master_switch LABELS readwritesplit REPL_BACKEND)

# Test read-only connections with master replacement
add_test_executable(mxs359_read_only.cpp mxs359_read_only mxs359_read_only LABELS readwritesplit REPL_BACKEND)

# Test master_failure_mode=error_on_write and master replacement
add_test_executable(mxs359_error_on_write.cpp mxs359_error_on_write mxs359_error_on_write LABELS readwritesplit REPL_BACKEND)

# Binary protocol prepared statement tests
add_test_executable(binary_ps.cpp binary_ps replication LABELS readwritesplit LIGHT REPL_BACKEND)
add_test_executable(binary_ps_cursor.cpp binary_ps_cursor replication LABELS readwritesplit LIGHT REPL_BACKEND)

# Creates and closes a lot of connections, checks that 'maxadmin list servers' shows 0 connections at the end
add_test_executable(mxs321.cpp mxs321 replication LABELS maxscale readwritesplit REPL_BACKEND)

# Load huge file with 'LOAD DATA LOCAL INFILE'
add_test_executable(mxs365.cpp mxs365 replication LABELS readwritesplit REPL_BACKEND)

# Connect to Maxscale with user with only 'SELECT' priveledge
add_test_executable(mxs37_table_privilege.cpp mxs37_table_privilege replication LABELS MySQLAuth LIGHT REPL_BACKEND)

# Connect repeatedly to Schema router and execute simple query, check if auth is ok
add_test_executable(mxs431.cpp mxs431 sharding LABELS schemarouter REPL_BACKEND BREAKS_REPL)

# Open connection, execute 'change user', close connection in the loop
add_test_executable(mxs548_short_session_change_user.cpp mxs548_short_session_change_user mxs548 LABELS MySQLProtocol readwritesplit REPL_BACKEND)

# Playing with blocking and unblocking Master under load
add_test_executable(mxs559_block_master.cpp mxs559_block_master mxs559 LABELS readwritesplit REPL_BACKEND)

# Executes simple queries from python script in the loop
add_test_script(mxs585.py mxs585.py replication LABELS readwritesplit readconnroute UNSTABLE HEAVY REPL_BACKEND)

# Simple transactions in the loop from python script with client SSL on
add_test_script(mxs598.py mxs598.py ssl LABELS MySQLProtocol UNSTABLE HEAVY REPL_BACKEND)

# Regression case for the bug "MaxScale fails to start silently if config file is not readable"
add_test_executable(mxs621_unreadable_cnf.cpp mxs621_unreadable_cnf replication LABELS maxscale REPL_BACKEND)

# playing with 'restart service' and restart Maxscale under load
add_test_executable(mxs657_restart.cpp mxs657_restart replication LABELS maxscale HEAVY REPL_BACKEND)
add_test_executable(mxs657_restart_service.cpp mxs657_restart_service replication LABELS maxscale REPL_BACKEND)

# Connect using different default database using user with database and table level grants
add_test_executable(mxs716.cpp mxs716 replication LABELS MySQLAuth LIGHT REPL_BACKEND)

# MaxScale configuration check functionality test (maxscale -c)
add_test_executable(mxs722.cpp mxs722 mxs722 LABELS maxscale LIGHT REPL_BACKEND)

# Test of 'maxadmin' user Unix accounts enable/disable
add_test_executable(mxs729_maxadmin.cpp mxs729_maxadmin replication LABELS MaxAdminAuth LIGHT REPL_BACKEND)

# Simple connect test in bash, checks that defined in cmd line DB is selected
add_test_script(mxs791.sh mxs791.sh replication LABELS UNSTABLE HEAVY REPL_BACKEND)

# Checks "Current no. of conns" maxadmin output after long blob inserting
add_test_executable(mxs812_1.cpp mxs812_1 longblob LABELS readwritesplit REPL_BACKEND)

# Checks "Current no. of conns" maxadmin output after long blob inserting
add_test_executable(mxs812_2.cpp mxs812_2 replication LABELS readwritesplit REPL_BACKEND)

# Tests maxpasswd
add_test_executable(mxs822_maxpasswd.cpp mxs822_maxpasswd maxpasswd LABELS maxscale REPL_BACKEND)

# Do only SELECTS during time > wait_timeout and then do INSERT
add_test_executable(mxs827_write_timeout.cpp mxs827_write_timeout mxs827_write_timeout LABELS readwritesplit REPL_BACKEND)

# MXS-872: MaxScale doesn't understand roles
# https://jira.mariadb.org/browse/MXS-872
add_test_executable(mxs872_roles.cpp mxs872_roles replication LABELS REPL_BACKEND)

# MXS-1947: Composite roles are not supported
# https://jira.mariadb.org/browse/MXS-1947
add_test_executable(mxs1947_composite_roles.cpp mxs1947_composite_roles replication LABELS REPL_BACKEND)

# Block and unblock first and second slaves and check that they are recovered
add_test_executable(mxs874_slave_recovery.cpp mxs874_slave_recovery mxs874 LABELS readwritesplit REPL_BACKEND)

# A set of dynamic configuration tests
# Server removal test
add_test_executable(mxs922_bad_server.cpp mxs922_bad_server mxs922 LABELS maxscale REPL_BACKEND)

# Server creation test
add_test_executable(mxs922_server.cpp mxs922_server mxs922_base LABELS maxscale REPL_BACKEND)

# Monitor creation test
add_test_executable(mxs922_monitor.cpp mxs922_monitor mxs922_base LABELS maxscale REPL_BACKEND)

# Double creation of listeners, expect no crash
add_test_executable(mxs922_double_listener.cpp mxs922_double_listener mxs922_base LABELS maxscale REPL_BACKEND)

# Test persisting of configuration changes
add_test_executable(mxs922_restart.cpp mxs922_restart mxs922 LABELS maxscale REPL_BACKEND)

# Server scaling test
add_test_executable(mxs922_scaling.cpp mxs922_scaling mxs922_base LABELS maxscale REPL_BACKEND)

# Dynamic listener SSL test
add_test_executable(mxs922_listener_ssl.cpp mxs922_listener_ssl mxs922_base LABELS maxscale REPL_BACKEND)

# Alter routers at runtime
add_test_executable(alter_router.cpp alter_router alter_router LABELS maxscale REPL_BACKEND)

# Test of MaxRows filter
add_test_executable(mxs1071_maxrows.cpp mxs1071_maxrows maxrows LABELS maxrowsfilter REPL_BACKEND)

# Test of Masking filter
add_test_script(masking_mysqltest masking_mysqltest_driver.sh masking_mysqltest LABELS maskingfilter REPL_BACKEND)

add_test_script(masking_user masking_user.sh masking_mysqltest LABELS maskingfilter REPL_BACKEND)

add_test_executable(masking_auto_firewall.cpp masking_auto_firewall masking_auto_firewall LABELS masking REPL_BACKEND)

# Test of Cache filter - basics
add_test_script(cache_basic cache_basic.sh cache_basic LABELS cachefilter REPL_BACKEND)

# Test of Cache filter - runtime configuration
add_test_executable(cache_runtime.cpp cache_runtime cache_runtime LABELS cachefilter REPL_BACKEND)

# Test of Cache filter - ttl runtime configuration
add_test_executable(cache_runtime_ttl.cpp cache_runtime_ttl cache_runtime_ttl LABELS cachefilter REPL_BACKEND)

# Set utf8mb4 in the backend and restart Maxscale
add_test_executable(mxs951_utfmb4.cpp mxs951_utfmb4 replication LABELS REPL_BACKEND)

<<<<<<< HEAD
=======
# Execute given SQL through readwritesplit (with temporary tables usage)
add_test_executable(mxs957.cpp mxs957 replication LABELS readwritesplit REPL_BACKEND)

# Proxy protocol test
add_test_executable(proxy_protocol.cpp proxy_protocol proxy_protocol LABELS MySQLAuth MySQLProtocol)

>>>>>>> f7db9551
# Regression case for the bug "Defunct processes after maxscale have executed script during failover"
add_test_executable(mxs1045.cpp mxs1045 mxs1045 LABELS maxscale REPL_BACKEND)

# MXS-1123: connect_timeout setting causes frequent disconnects
# https://jira.mariadb.org/browse/MXS-1123
add_test_executable(mxs1123.cpp mxs1123 mxs1123 LABELS maxscale readwritesplit REPL_BACKEND)

# MXS-1319: Maxscale selecting extra whitespace while loading users
# https://jira.mariadb.org/browse/MXS-1319
add_test_executable(mxs1319.cpp mxs1319 replication LABELS MySQLAuth REPL_BACKEND)

# MXS-1418: Removing a server from a service breaks the connection
# https://jira.mariadb.org/browse/MXS-1418
add_test_executable(mxs1418.cpp mxs1418 replication LABELS readwritesplit maxscale REPL_BACKEND)

# MXS-1295: MaxScale's readwritesplit router does not take into account the fact
# that stored procedure call may change the value of a user variable
#
# https://jira.mariadb.org/browse/MXS-1295
add_test_executable(mxs1295_sp_call.cpp mxs1295_sp_call mxs1295 LABELS maxscale readwritesplit REPL_BACKEND)

# MXS-1451: Password is not stored with skip_authentication=true
# https://jira.mariadb.org/browse/MXS-1451
add_test_executable(mxs1451_skip_auth.cpp mxs1451_skip_auth mxs1451_skip_auth LABELS maxscale REPL_BACKEND)

# MXS-1457: Deleted servers are not ignored when users are loaded
# https://jira.mariadb.org/browse/MXS-1457
add_test_executable(mxs1457_ignore_deleted.cpp mxs1457_ignore_deleted mxs1457_ignore_deleted LABELS REPL_BACKEND)

# MXS-1468: Using dynamic commands to create readwritesplit configs fail after restart
# https://jira.mariadb.org/browse/MXS-1468
add_test_executable(mxs1468.cpp mxs1468 mxs1468 LABELS REPL_BACKEND)

# MXS-1503: Test master_reconnection
# https://jira.mariadb.org/browse/MXS-1503
add_test_executable(mxs1503_master_reconnection.cpp mxs1503_master_reconnection mxs1503_master_reconnection LABELS readwritesplit REPL_BACKEND)

# Master reconnection with session commands
add_test_executable(mxs1503_queued_sescmd.cpp mxs1503_queued_sescmd mxs1503_master_reconnection LABELS readwritesplit REPL_BACKEND)

# Check that no extra slaves are taken into use
add_test_executable(mxs1503_extra_slaves.cpp mxs1503_extra_slaves mxs1503_extra_slaves LABELS readwritesplit REPL_BACKEND)

# MXS-1509: Show correct server state for multisource replication
# https://jira.mariadb.org/browse/MXS-1509
add_test_executable(mxs1509.cpp mxs1509 mxs1509 LABELS mysqlmon REPL_BACKEND)

# MXS-1516: existing connection don't change routing, even if master switched
# https://jira.mariadb.org/browse/MXS-1516
add_test_executable(mxs1516.cpp mxs1516 replication LABELS readconnroute REPL_BACKEND)

# MXS-1549: Optimistic transaction tests
# https://jira.mariadb.org/browse/MXS-1549
add_test_executable(mxs1549_optimistic_trx.cpp mxs1549_optimistic_trx mxs1549_optimistic_trx LABELS readwritesplit REPL_BACKEND)

# MXS-1585: Crash in MaxScale 2.1.12
# https://jira.mariadb.org/browse/MXS-1585
add_test_executable(mxs1585.cpp mxs1585 mxs1585 LABELS readwritesplit REPL_BACKEND)

# MXS-1643: Too many monitor events are triggered
# https://jira.mariadb.org/browse/MXS-1643
add_test_executable(mxs1643_extra_events.cpp mxs1643_extra_events mxs1643_extra_events LABELS mysqlmon REPL_BACKEND)

# MXS-1653: sysbench failed to initialize w/ MaxScale read/write splitter
# https://jira.mariadb.org/browse/MXS-1653
add_test_executable(mxs1653_ps_hang.cpp mxs1653_ps_hang replication LABELS readwritesplit REPL_BACKEND)

# MXS-1677: "Query could not be parsed" errors
# https://jira.mariadb.org/browse/MXS-1677
add_test_executable(mxs1677_temp_table.cpp mxs1677_temp_table replication LABELS readwritesplit REPL_BACKEND)

# MXS-1678: Stopping IO thread on relay master causes it to be promoted as master
# https://jira.mariadb.org/browse/MXS-1678
add_test_executable(mxs1678_relay_master.cpp mxs1678_relay_master replication LABELS mysqlmon REPL_BACKEND)

# MXS-1713: SchemaRouter unable to process SHOW DATABASES for a lot of schemas
# https://jira.mariadb.org/browse/MXS-1713
add_test_executable(mxs1713_lots_of_databases.cpp mxs1713_lots_of_databases mxs1713_lots_of_databases LABELS schemarouter REPL_BACKEND)

# MXS-1731: Empty version_string is not detected
# https://jira.mariadb.org/browse/MXS-1731
add_test_executable(mxs1731_old_persisted_config.cpp mxs1731_old_persisted_config replication LABELS maxscale REPL_BACKEND)

# MXS-1743: Maxscale unable to enforce round-robin between read service for Slave
# https://jira.mariadb.org/browse/MXS-1743
add_test_executable(mxs1743_rconn_bitmask.cpp mxs1743_rconn_bitmask mxs1743_rconn_bitmask LABELS REPL_BACKEND)

# MXS-1760: With use_sql_variables_in=master, unknown PS errors are logged
# https://jira.mariadb.org/browse/MXS-1760
add_test_executable(mxs1760_use_sql_variables_in.cpp mxs1760_use_sql_variables_in mxs1760_use_sql_variables_in LABELS readwritesplit REPL_BACKEND)

# MXS-1773: Failing LOAD DATA LOCAL INFILE confuses readwritesplit
# https://jira.mariadb.org/browse/MXS-1773
add_test_executable(mxs1773_failing_ldli.cpp mxs1773_failing_ldli replication LABELS readwritesplit REPL_BACKEND)

# MXS-1776: recursive COM_STMT_EXECUTE execution
# https://jira.mariadb.org/browse/MXS-1776
add_test_executable(mxs1776_ps_exec_hang.cpp mxs1776_ps_exec_hang replication LABELS readwritesplit REPL_BACKEND)

# MXS-1787: Crash with PS: CALL p1((SELECT f1()), ?)
# https://jira.mariadb.org/browse/MXS-1787
add_test_executable(mxs1787_call_ps.cpp mxs1787_call_ps replication LABELS readwritesplit REPL_BACKEND)

# Modified test for MXS-1787 that checks that slave reconnection works
add_test_executable(mxs1787_slave_reconnection.cpp mxs1787_slave_reconnection replication LABELS readwritesplit REPL_BACKEND)

# MXS-1804: request 16M-1 stmt_prepare command packet connect hang
# https://jira.mariadb.org/browse/MXS-1804
add_test_executable(mxs1804_long_ps_hang.cpp mxs1804_long_ps_hang replication LABELS readwritesplit REPL_BACKEND)

# MXS-1808: Crash with mysql_stmt_send_long_data
# https://jira.mariadb.org/browse/MXS-1808
add_test_executable(mxs1808_long_data.cpp mxs1808_long_data replication LABELS readwritesplit REPL_BACKEND)

# MXS-1824: Debug assertion with two open cursors
# https://jira.mariadb.org/browse/MXS-1824
add_test_executable(mxs1824_double_cursor.cpp mxs1824_double_cursor replication LABELS readwritesplit REPL_BACKEND)

# MXS-1828: Multiple LOAD DATA LOCAL INFILE commands in one query cause a hang
# https://jira.mariadb.org/browse/MXS-1828
add_test_executable(mxs1828_double_local_infile.cpp mxs1828_double_local_infile replication LABELS readwritesplit REPL_BACKEND)

# MXS-1831: No error on invalid monitor parameter alteration
# https://jira.mariadb.org/browse/MXS-1831
add_test_executable(mxs1831_unknown_param.cpp mxs1831_unknown_param replication LABELS REPL_BACKEND)

# MXS-1873: Large session commands cause errors
# https://jira.mariadb.org/browse/MXS-1873
add_test_executable(mxs1873_large_sescmd.cpp mxs1873_large_sescmd replication LABELS readwritesplit REPL_BACKEND)

# MXS-1896: LOAD DATA INFILE is mistaken for LOAD DATA LOCAL INFILE
# https://jira.mariadb.org/browse/MXS-1896
add_test_executable(mxs1896_load_data_infile.cpp mxs1896_load_data_infile replication LABELS readwritesplit REPL_BACKEND)

# MXS-1899: generated [maxscale] section causes errors
# https://jira.mariadb.org/browse/MXS-1899
add_test_executable(mxs1899_generated_cnf.cpp mxs1899_generated_cnf replication LABELS REPL_BACKEND)

# 'namedserverfilter' test
add_test_executable(namedserverfilter.cpp namedserverfilter_test namedserverfilter LABELS namedserverfilter LIGHT REPL_BACKEND)

# Authentication error testing
add_test_executable(no_password.cpp no_password replication LABELS MySQLAuth LIGHT REPL_BACKEND)

# Open and immediatelly close a big number of connections
add_test_executable(open_close_connections.cpp open_close_connections replication LABELS maxscale readwritesplit REPL_BACKEND)

# Test with persistant connections configured and big number iof opened connections ,expect no crash
add_test_executable(pers_02.cpp pers_02 pers_01 LABELS maxscale REPL_BACKEND readwritesplit)

# Check if prepared statement works via Maxscale (via RWSplit)
add_test_executable(prepared_statement.cpp prepared_statement replication LABELS readwritesplit LIGHT REPL_BACKEND)

# Connect to ReadConn in master mode and check if there is only one backend connection to master
add_test_executable(readconnrouter_master.cpp readconnrouter_master replication LABELS readconnroute LIGHT REPL_BACKEND)

# Creates 100 connections to ReadConn in slave mode and check if connections are distributed among all slaves
add_test_executable(readconnrouter_slave.cpp readconnrouter_slave replication LABELS readconnroute LIGHT REPL_BACKEND)

# Regex filter test
add_test_executable(regexfilter1.cpp regexfilter1 regexfilter1 LABELS regexfilter LIGHT REPL_BACKEND)

# check that Maxscale is reacting correctly on ctrc+c signal and termination does not take ages
add_test_script(run_ctrl_c.sh run_ctrl_c.sh replication LABELS maxscale LIGHT REPL_BACKEND)

# run a set of queries in the loop (see setmix.sql) using Perl client
add_test_script(run_session_hang.sh run_session_hang.sh replication LABELS readwritesplit REPL_BACKEND)

# Checks changes of COM_SELECT and COM_INSERT after queris to check if RWSplit sends queries to master or to slave depending on if it is write or read only query
add_test_executable(rw_select_insert.cpp rw_select_insert replication LABELS readwritesplit REPL_BACKEND)

# Checks connections are distributed equaly among backends
add_test_executable(rwsplit_conn_num.cpp rwsplit_conn_num repl_lgc LABELS readwritesplit LIGHT REPL_BACKEND)

# Check that there is one connection to Master and one connection to one of slaves
add_test_executable(rwsplit_connect.cpp rwsplit_connect replication LABELS readwritesplit LIGHT REPL_BACKEND)

# Test of the read-only mode for readwritesplit when master fails (blocked)
add_test_executable(rwsplit_readonly.cpp rwsplit_readonly rwsplit_readonly LABELS readwritesplit REPL_BACKEND)

# Test of the read-only mode for readwritesplit when master fails (blocked), under load
add_test_executable(rwsplit_readonly_stress.cpp rwsplit_readonly_stress rwsplit_readonly LABELS readwritesplit HEAVY REPL_BACKEND)

# Test readwritesplit multi-statement handling
add_test_executable(rwsplit_multi_stmt.cpp rwsplit_multi_stmt rwsplit_multi_stmt LABELS readwritesplit REPL_BACKEND)

# Schemarouter duplicate database detection test: create DB on all nodes and then try query againt schema router
add_test_executable(schemarouter_duplicate.cpp schemarouter_duplicate schemarouter_duplicate LABELS schemarouter REPL_BACKEND)

# Test of external script execution
add_test_executable(script.cpp script script LABELS maxscale REPL_BACKEND)

# Test 10.3 SEQUENCE objects
add_test_executable(sequence.cpp sequence replication LABELS LIGHT)

# Test 10.1 compound statements with readwritesplit
add_test_executable(compound_statement.cpp compound_statement replication LABELS readwritesplit LIGHT)

# Check if 'weightby' parameter works
add_test_executable(server_weight.cpp server_weight server_weight LABELS readwritesplit readconnroute LIGHT REPL_BACKEND)

# test for 'max_sescmd_history' and 'connection_timeout' parameters
add_test_executable(session_limits.cpp session_limits session_limits LABELS readwritesplit REPL_BACKEND)

# Test of schema router
add_test_executable(sharding.cpp sharding sharding LABELS schemarouter BREAKS_REPL)

# MXS-1160: LOAD DATA LOCAL INFILE with schemarouter
add_test_executable(sharding_load_data.cpp sharding_load_data sharding LABELS schemarouter BREAKS_REPL)

# Do short sessions (open conn, short query, close conn) in the loop
add_test_executable(short_sessions.cpp short_sessions replication LABELS readwritesplit readconnroute REPL_BACKEND)

# Do short sessions (open conn, short query, close conn) in the loop, client ssl is ON
add_test_derived(short_sessions_ssl short_sessions ssl LABELS readwritesplit readconnroute REPL_BACKEND)

# Regression case for crash if maxadmin 'show monitors' command is issued, but no monitor is not running
add_test_executable(show_monitor_crash.cpp show_monitor_crash show_monitor_crash LABELS maxscale)

# Check how Maxscale works in case of one slave failure, only one slave is configured
add_test_executable(slave_failover.cpp slave_failover replication.one_slave LABELS readwritesplit REPL_BACKEND)

# Execute queries of different size, check data is the same when accessing via Maxscale and directly to backend
add_test_executable(sql_queries.cpp sql_queries replication LABELS readwritesplit REPL_BACKEND)

# Execute queries of different size, check data is the same when accessing via Maxscale and directly to backend, one persistant connection configured
add_test_derived(sql_queries_pers1 sql_queries sql_queries_pers1 LABELS maxscale readwritesplit HEAVY REPL_BACKEND)

# Execute queries of different size, check data is the same when accessing via Maxscale and directly to backend, 10 persistant connections configured
add_test_derived(sql_queries_pers10 sql_queries sql_queries_pers10 LABELS maxscale readwritesplit HEAVY REPL_BACKEND)

# Execute queries of different size, check data is the same when accessing via Maxscale and directly to backend, client ssl is ON
add_test_derived(ssl sql_queries ssl LABELS maxscale readwritesplit REPL_BACKEND)

# Testing slaves who have lost their master and how MaxScale works with them
add_test_executable(stale_slaves.cpp stale_slaves stale_slaves LABELS mysqlmon REPL_BACKEND)

# Run sysbech test and block one slave during test execution
add_test_executable(sysbench_kill_slave.cpp sysbench_kill_slave replication LABELS UNSTABLE HEAVY REPL_BACKEND)

# Check temporal tables commands functionality
add_test_executable(temporal_tables.cpp temporal_tables replication LABELS readwritesplit REPL_BACKEND)

# Test routing hints (mainly about how readwritesplit deals with them)
add_test_executable(test_hints.cpp test_hints hints2 LABELS hintfilter readwritesplit LIGHT REPL_BACKEND)

# Creates KDC and tries authrization via GSSAPI (both client and backend)
# works only with yum-based distributions
# TODO: make it working with zypper and apt, move part of KDC setup to MDBCI
add_test_executable(kerberos_setup.cpp kerberos_setup kerberos LABELS HEAVY gssapi REPL_BACKEND)

# Configures 'keepalived' on two Maxscale machines and tried failover
add_test_executable(keepalived.cpp keepalived keepalived LABELS REPL_BACKEND TWO_MAXSCALES)

# a tool to delete RDS Aurora cluster
add_test_executable_notest(delete_rds.cpp delete_rds replication LABELS EXTERN_BACKEND)

# a tool to create RDS Aurora cluster
add_test_executable_notest(create_rds.cpp create_rds replication LABELS EXTERN_BACKEND)

# start sysbench ageints RWSplit for infinite execution
add_test_executable_notest(long_sysbench.cpp long_sysbench replication LABELS readwritesplit REPL_BACKEND)

# test effect of local_address in configuration file
add_test_executable(local_address.cpp local_address local_address LABELS REPL_BACKEND)

# MXS-1628: Security scanner says MaxScale is vulnerable to ancient MySQL vulnerability
# https://jira.mariadb.org/browse/MXS-1628
add_test_executable(mxs1628_bad_handshake.cpp mxs1628_bad_handshake replication LABELS REPL_BACKEND)

# MXS-1836: MaxInfo "show eventTimes" returns garbage.
add_test_executable(mxs1836_show_eventTimes.cpp mxs1836_show_eventTimes mxs1836_show_eventTimes LABELS REPL_BACKEND)

# MXS-173 throttling filter
add_test_executable(mxs173_throttle_filter.cpp mxs173_throttle_filter mxs173_throttle_filter LABELS REPL_BACKEND)

 # MXS-1889: A single remaining master is valid for readconnroute configured with 'router_options=slave'
 # https://jira.mariadb.org/browse/MXS-1889
add_test_executable(mxs1889.cpp mxs1889 mxs1889 LABELS REPL_BACKEND)

# MXS-421 Improved log facility
add_test_executable(mxs421_events.cpp mxs421_events mxs421_events LABELS REPL_BACKEND)

# MXS-1926: LOAD DATA LOCAL INFILE interrupted by server shutdown
# https://jira.mariadb.org/browse/MXS-1926
add_test_executable(mxs1926_killed_server.cpp mxs1926_killed_server mxs1926_killed_server LABELS readwritesplit REPL_BACKEND)

# MXS-1929: Runtime service creation
# https://jira.mariadb.org/browse/MXS-1929
add_test_executable(mxs1929_service_runtime.cpp mxs1929_service_runtime mxs1929_service_runtime LABELS REPL_BACKEND)

# MXS-1929: Runtime filter creation/destruction
# https://jira.mariadb.org/browse/MXS-1929
add_test_executable(mxs1929_filter_runtime.cpp mxs1929_filter_runtime mxs1929_filter_runtime LABELS REPL_BACKEND)

# MXS-1929: Create complete configuration at runtime
# https://jira.mariadb.org/browse/MXS-1929
add_test_executable(mxs1929_start_from_scratch.cpp mxs1929_start_from_scratch mxs1929_start_from_scratch LABELS REPL_BACKEND)

# MXS-1932: Hidden files are not ignored
# https://jira.mariadb.org/browse/MXS-1932
add_test_executable(mxs1932_hidden_cnf.cpp mxs1932_hidden_cnf replication LABELS REPL_BACKEND)

# MXS-1958: Users with insert-only privileges don't work
# https://jira.mariadb.org/browse/MXS-1958
add_test_executable(mxs1958_insert_priv.cpp mxs1958_insert_priv replication LABELS REPL_BACKEND)
# TODO: Remove this once MXS-1958 is fixed
set_tests_properties(mxs1958_insert_priv PROPERTIES WILL_FAIL TRUE)

# MXS-1849: Table family sharding router
# https://jira.mariadb.org/browse/MXS-1849
add_test_executable(mxs1849_table_sharding.cpp mxs1849_table_sharding mxs1849_table_sharding LABELS schemarouter BREAKS_REPL)

# MXS-1985: MaxScale hangs on concurrent KILL processing
# https://jira.mariadb.org/browse/MXS-1985
add_test_executable(mxs1985_kill_hang.cpp mxs1985_kill_hang replication LABELS REPL_BACKEND)

# MXS-1113: Support of prepared statement for schemarouter
# https://jira.mariadb.org/browse/MXS-1113
add_test_executable(mxs1113_schemarouter_ps.cpp mxs1113_schemarouter_ps mxs1113_schemarouter_ps LABELS schemarouter BREAKS_REPL)

# MXS-2037: Wildcards not working with source in Named Server Filter
# https://jira.mariadb.org/browse/MXS-2037
add_test_executable(mxs2037_namedserver_wildcards.cpp mxs2037_namedserver_wildcards mxs2037_namedserver_wildcards LABELS namedserverfilter LIGHT REPL_BACKEND)

# MXS-2043: Error "The MariaDB server is running with the --read-only option"
#           for "select for update"
# https://jira.mariadb.org/browse/MXS-2043
add_test_executable(mxs2043_select_for_update.cpp mxs2043_select_for_update replication LABELS REPL_BACKEND)

# MXS-2054: Hybrid clusters
add_test_executable(mxs2054_hybrid_cluster.cpp mxs2054_hybrid_cluster mxs2054_hybrid_cluster LABELS REPL_BACKEND)

# MXS-2111: mysql.user sometimes has SHA1 in authentication_string instead of password
add_test_executable(mxs2111_auth_string.cpp mxs2111_auth_string replication LABELS REPL_BACKEND)

# MXS-2115: Automatic version_string detection
add_test_executable(mxs2115_version_string.cpp mxs2115_version_string replication LABELS REPL_BACKEND)

############################################
# BEGIN: binlogrouter and avrorouter tests #
############################################

# MXS-1542: Check that UTF16 strings work
# https://jira.mariadb.org/browse/MXS-1542
add_test_executable(mxs1542.cpp mxs1542 avro LABELS avrorouter REPL_BACKEND)

# MXS-1543: Avrorouter doesn't detect MIXED or STATEMENT format replication
# https://jira.mariadb.org/browse/MXS-1543
add_test_executable(mxs1543.cpp mxs1543 avro LABELS avrorouter REPL_BACKEND)

# Binlogrouter tests, these heavily alter the replication so they are run last
add_test_executable(avro.cpp avro avro LABELS avrorouter binlogrouter LIGHT BREAKS_REPL)
add_test_executable(avro_alter.cpp avro_alter avro LABELS avrorouter binlogrouter LIGHT BREAKS_REPL)

# In the binlog router setup stop Master and promote one of the Slaves to be new Master
add_test_executable(binlog_change_master.cpp binlog_change_master setup_binlog_tx_safe LABELS binlogrouter BREAKS_REPL)

# In the binlog router setup stop Master and promote one of the Slaves to be new Master (use GTID)
add_test_executable(binlog_change_master_gtid.cpp binlog_change_master_gtid setup_binlog_tx_safe_gtid LABELS binlogrouter BREAKS_REPL)

# trying to start binlog setup with incomplete Maxscale.cnf
add_test_executable(binlog_incompl.cpp binlog_incompl binlog_incompl LABELS binlogrouter BREAKS_REPL)

# configure binlog router setup, execute queries and transactions, check data; install semysync plugin, router options semisync=1,transaction_safety=1
add_test_executable(binlog_semisync.cpp binlog_semisync setup_binlog_semisync LABELS binlogrouter HEAVY BREAKS_REPL)

# configure binlog router setup, execute queries and transactions, check data; install semysync plugin, router options semisync=0,transaction_safety=0
add_test_derived(binlog_semisync_txs0_ss0 binlog_semisync setup_binlog_semisync_txs0_ss0 LABELS binlogrouter HEAVY BREAKS_REPL)

# configure binlog router setup, execute queries and transactions, check data; install semysync plugin, router options semisync=0,transaction_safety=1
add_test_derived(binlog_semisync_txs0_ss1 binlog_semisync setup_binlog_semisync_txs0_ss1 LABELS binlogrouter HEAVY BREAKS_REPL)

# configure binlog router setup, execute queries and transactions, check data; install semysync plugin, router options semisync=1,transaction_safety=0
add_test_derived(binlog_semisync_txs1_ss0 binlog_semisync setup_binlog_semisync_txs1_ss0 LABELS binlogrouter HEAVY BREAKS_REPL)

set_tests_properties(binlog_semisync PROPERTIES TIMEOUT 3600)
set_tests_properties(binlog_semisync_txs0_ss0 PROPERTIES TIMEOUT 3600)
set_tests_properties(binlog_semisync_txs0_ss1 PROPERTIES TIMEOUT 3600)
set_tests_properties(binlog_semisync_txs1_ss0 PROPERTIES TIMEOUT 3600)

# Test of CDC protocol (avro listener)
add_test_executable(cdc_client.cpp cdc_client avro LABELS avrorouter binlogrouter BREAKS_REPL)

# Tries INSERTs with size close to 0x0ffffff * N (with binlog backend)
add_test_executable(different_size_binlog.cpp different_size_binlog setup_binlog LABELS binlogrouter HEAVY BREAKS_REPL)

# Try to configure binlog router to use wrong password for Master and check 'slave status' on binlog
add_test_executable(mxs781_binlog_wrong_passwrd.cpp mxs781_binlog_wrong_passwrd setup_binlog LABELS binlogrouter BREAKS_REPL)

# Regression case for crash if long host name is used for binlog router (in 'change master to ...')
add_test_executable(mxs813_long_hostname.cpp mxs813_long_hostname setup_binlog LABELS binlogrouter BREAKS_REPL)

# Test that masking filter can handle multi-statements.
add_test_executable(mxs1719.cpp mxs1719 mxs1719 LABELS masking REPL_BACKEND)

# configure binlog router setup, execute queries and transactions, check data;
add_test_executable(setup_binlog.cpp setup_binlog setup_binlog LABELS binlogrouter BREAKS_REPL)

# configure binlog router setup, execute queries and transactions, check data;
add_test_executable(setup_binlog_gtid.cpp setup_binlog_gtid setup_binlog_gtid LABELS binlogrouter BREAKS_REPL)

# MXS-701: Binlog filtering
# https://jira.mariadb.org/browse/MXS-701
add_test_executable(mxs701_binlog_filter.cpp mxs701_binlog_filter mxs701_binlog_filter LABELS bilogrouter REPL_BACKEND)

# MXS-1949: Warning for user load failure logged even when service has no users
# https://jira.mariadb.org/browse/MXS-1949
add_test_executable(mxs1949_warn_user_injection.cpp mxs1949_warn_user_injection avro LABELS REPL_BACKEND)

# MXS-2106: NULL values with avrorouter
add_test_executable(mxs2106_avro_null.cpp mxs2106_avro_null avro LABELS avrorouter REPL_BACKEND)

############################################
# END: binlogrouter and avrorouter tests   #
############################################
# DO NOT ADD TESTS AFTER THIS #
###############################

configure_file(templates.h.in ${CMAKE_CURRENT_BINARY_DIR}/templates.h @ONLY)<|MERGE_RESOLUTION|>--- conflicted
+++ resolved
@@ -540,15 +540,9 @@
 # Set utf8mb4 in the backend and restart Maxscale
 add_test_executable(mxs951_utfmb4.cpp mxs951_utfmb4 replication LABELS REPL_BACKEND)
 
-<<<<<<< HEAD
-=======
-# Execute given SQL through readwritesplit (with temporary tables usage)
-add_test_executable(mxs957.cpp mxs957 replication LABELS readwritesplit REPL_BACKEND)
-
 # Proxy protocol test
 add_test_executable(proxy_protocol.cpp proxy_protocol proxy_protocol LABELS MySQLAuth MySQLProtocol)
 
->>>>>>> f7db9551
 # Regression case for the bug "Defunct processes after maxscale have executed script during failover"
 add_test_executable(mxs1045.cpp mxs1045 mxs1045 LABELS maxscale REPL_BACKEND)
 
