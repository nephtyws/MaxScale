/**
 * MXS-1121: MariaDB 10.2 Bulk Insert test
 *
 * This test is a copy of one of the examples for bulk inserts:
 * https://mariadb.com/kb/en/mariadb/bulk-insert-column-wise-binding/
 */

#include "testconnections.h"

static int show_mysql_error(MYSQL *mysql)
{
    printf("Error(%d) [%s] \"%s\"\n", mysql_errno(mysql),
           mysql_sqlstate(mysql),
           mysql_error(mysql));
    return 1;
}

static int show_stmt_error(MYSQL_STMT *stmt)
{
    printf("Error(%d) [%s] \"%s\"\n", mysql_stmt_errno(stmt),
           mysql_stmt_sqlstate(stmt),
           mysql_stmt_error(stmt));
    return 1;
}

int bind_by_column(MYSQL *mysql)
{
    MYSQL_STMT *stmt;
    MYSQL_BIND bind[3];

    /* Data for insert */
    const char *surnames[] = {"Widenius", "Axmark", "N.N."};
    unsigned long surnames_length[] = {8, 6, 4};
    const char *forenames[] = {"Monty", "David", "will be replaced by default value"};
    char forename_ind[] = {STMT_INDICATOR_NTS, STMT_INDICATOR_NTS, STMT_INDICATOR_DEFAULT};
    char id_ind[] = {STMT_INDICATOR_NULL, STMT_INDICATOR_NULL, STMT_INDICATOR_NULL};
    unsigned int array_size = 3;

    if (mysql_query(mysql, "DROP TABLE IF EXISTS test.bulk_example1"))
    {
        return show_mysql_error(mysql);
    }

    if (mysql_query(mysql, "CREATE TABLE test.bulk_example1 (id INT NOT NULL AUTO_INCREMENT PRIMARY KEY," \
                    "forename CHAR(30) NOT NULL DEFAULT 'unknown', surname CHAR(30))"))
    {
        return show_mysql_error(mysql);
    }

    stmt = mysql_stmt_init(mysql);
    if (mysql_stmt_prepare(stmt, "INSERT INTO test.bulk_example1 VALUES (?,?,?)", -1))
    {
        return show_stmt_error(stmt);
    }

    memset(bind, 0, sizeof(MYSQL_BIND) * 3);

    /* We autogenerate id's, so all indicators are STMT_INDICATOR_NULL */
    bind[0].u.indicator = id_ind;
    bind[0].buffer_type = MYSQL_TYPE_LONG;

    bind[1].buffer = forenames;
    bind[1].buffer_type = MYSQL_TYPE_STRING;
    bind[1].u.indicator = forename_ind;

    bind[2].buffer_type = MYSQL_TYPE_STRING;
    bind[2].buffer = surnames;
    bind[2].length = surnames_length;

    /* set array size */
    mysql_stmt_attr_set(stmt, STMT_ATTR_ARRAY_SIZE, &array_size);

    /* bind parameter */
    mysql_stmt_bind_param(stmt, bind);

    /* execute */
    if (mysql_stmt_execute(stmt))
    {
        return show_stmt_error(stmt);
    }

    mysql_stmt_close(stmt);

    /* Check that the rows were inserted */
    if (mysql_query(mysql, "SELECT * FROM test.bulk_example1"))
    {
        return show_mysql_error(mysql);
    }

    MYSQL_RES *res = mysql_store_result(mysql);

    if (res == NULL || mysql_num_rows(res) != 3)
    {
        printf("Expected 3 rows but got %d (%s)\n", res ? (int)mysql_num_rows(res) : 0, mysql_error(mysql));
        return 1;
    }

    if (mysql_query(mysql, "DROP TABLE test.bulk_example1"))
    {
        return show_mysql_error(mysql);
    }

    return 0;
}

int bind_by_row(MYSQL *mysql)
{
    MYSQL_STMT *stmt;
    MYSQL_BIND bind[3];

    struct st_data
    {
        unsigned long id;
        char id_ind;
        char forename[30];
        char forename_ind;
        char surname[30];
        char surname_ind;
    };

    struct st_data data[] =
    {
        {0, STMT_INDICATOR_NULL, "Monty", STMT_INDICATOR_NTS, "Widenius", STMT_INDICATOR_NTS},
        {0, STMT_INDICATOR_NULL, "David", STMT_INDICATOR_NTS, "Axmark", STMT_INDICATOR_NTS},
        {0, STMT_INDICATOR_NULL, "default", STMT_INDICATOR_DEFAULT, "N.N.", STMT_INDICATOR_NTS},
    };

    unsigned int array_size = 3;
    size_t row_size = sizeof(struct st_data);

    if (mysql_query(mysql, "DROP TABLE IF EXISTS bulk_example2"))
    {
        show_mysql_error(mysql);
    }

    if (mysql_query(mysql, "CREATE TABLE bulk_example2 (id INT NOT NULL AUTO_INCREMENT PRIMARY KEY,"\
                    "forename CHAR(30) NOT NULL DEFAULT 'unknown', surname CHAR(30))"))
    {
        show_mysql_error(mysql);
    }

    stmt = mysql_stmt_init(mysql);
    if (mysql_stmt_prepare(stmt, "INSERT INTO bulk_example2 VALUES (?,?,?)", -1))
    {
        show_stmt_error(stmt);
    }

    memset(bind, 0, sizeof(MYSQL_BIND) * 3);

    /* We autogenerate id's, so all indicators are STMT_INDICATOR_NULL */
    bind[0].u.indicator = &data[0].id_ind;
    bind[0].buffer_type = MYSQL_TYPE_LONG;

    bind[1].buffer = &data[0].forename;
    bind[1].buffer_type = MYSQL_TYPE_STRING;
    bind[1].u.indicator = &data[0].forename_ind;

    bind[2].buffer_type = MYSQL_TYPE_STRING;
    bind[2].buffer = &data[0].surname;
    bind[2].u.indicator = &data[0].surname_ind;

    /* set array size */
    mysql_stmt_attr_set(stmt, STMT_ATTR_ARRAY_SIZE, &array_size);

    /* set row size */
    mysql_stmt_attr_set(stmt, STMT_ATTR_ROW_SIZE, &row_size);

    /* bind parameter */
    mysql_stmt_bind_param(stmt, bind);

    /* execute */
    if (mysql_stmt_execute(stmt))
    {
        show_stmt_error(stmt);
    }

    mysql_stmt_close(stmt);


    /* Check that the rows were inserted */
    if (mysql_query(mysql, "SELECT * FROM test.bulk_example2"))
    {
        return show_mysql_error(mysql);
    }

    MYSQL_RES *res = mysql_store_result(mysql);

    if (res == NULL || mysql_num_rows(res) != 3)
    {
        printf("Expected 3 rows but got %d (%s)\n", res ? (int)mysql_num_rows(res) : 0, mysql_error(mysql));
        return 1;
    }

    if (mysql_query(mysql, "DROP TABLE test.bulk_example2"))
    {
        return show_mysql_error(mysql);
    }

}

int main(int argc, char** argv)
{
    TestConnections::require_repl_version("10.2");
    TestConnections test(argc, argv);
<<<<<<< HEAD
    test.maxscales->connect_maxscale(0);
    test.repl->connect();


=======
    test.connect_maxscale();
    test.repl->connect();

>>>>>>> 7ebd487e
    test.tprintf("Testing column-wise binding with a direct connection");
    test.add_result(bind_by_column(test.repl->nodes[0]), "Bulk inserts with a direct connection should work");
    test.tprintf("Testing column-wise binding with readwritesplit");
    test.add_result(bind_by_column(test.maxscales->conn_rwsplit[0]), "Bulk inserts with readwritesplit should work");
    test.tprintf("Testing column-wise binding with readconnroute");
    test.add_result(bind_by_column(test.maxscales->conn_master[0]), "Bulk inserts with readconnroute should work");

    test.tprintf("Testing row-wise binding with a direct connection");
    test.add_result(bind_by_row(test.repl->nodes[0]), "Bulk inserts with a direct connection should work");
    test.tprintf("Testing row-wise binding with readwritesplit");
    test.add_result(bind_by_row(test.maxscales->conn_rwsplit[0]), "Bulk inserts with readwritesplit should work");
    test.tprintf("Testing row-wise binding with readconnroute");
    test.add_result(bind_by_row(test.maxscales->conn_master[0]), "Bulk inserts with readconnroute should work");

    test.maxscales->close_maxscale_connections(0);
    return test.global_result;
}<|MERGE_RESOLUTION|>--- conflicted
+++ resolved
@@ -202,16 +202,9 @@
 {
     TestConnections::require_repl_version("10.2");
     TestConnections test(argc, argv);
-<<<<<<< HEAD
     test.maxscales->connect_maxscale(0);
     test.repl->connect();
 
-
-=======
-    test.connect_maxscale();
-    test.repl->connect();
-
->>>>>>> 7ebd487e
     test.tprintf("Testing column-wise binding with a direct connection");
     test.add_result(bind_by_column(test.repl->nodes[0]), "Bulk inserts with a direct connection should work");
     test.tprintf("Testing column-wise binding with readwritesplit");
