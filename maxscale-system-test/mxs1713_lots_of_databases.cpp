--- conflicted
+++ resolved
@@ -46,7 +46,6 @@
     }
     test.tprintf("Done!");
 
-<<<<<<< HEAD
     auto combiner = [](std::string& a, std::string b) {
             a += b + " ";
             return a;
@@ -54,14 +53,7 @@
 
     std::string errstr;
     std::accumulate(errors.begin(), errors.end(), errstr, combiner);
-    test.assert(errors.empty(), "None of the queries should fail: %s", errstr.c_str());
-=======
-    test.expect(errors.empty(), "None of the queries should fail: %s",
-                std::accumulate(errors.begin(), errors.end(), std::string(),
-    [](const std::string &a, const std::string &b) {
-        return a + b + " ";
-    }));
->>>>>>> 6279ab35
+    test.expect(errors.empty(), "None of the queries should fail: %s", errstr.c_str());
 
     test.tprintf("Dropping databases...");
     for (auto db : db_list)
