--- conflicted
+++ resolved
@@ -1,131 +1,74 @@
 #ifndef SYSBENCH_COMMANDS_H
 #define SYSBENCH_COMMANDS_H
 
-<<<<<<< HEAD
-/*const char * sysbench_prepare =
- *        "sysbench --test=oltp \
- *        --oltp-table-size=1000000 --mysql-db=test --mysql-user=skysql --mysql-password=skysql \
+/*const char * SYSBENCH_PREPARE =
+ *        "sysbench oltp_read_write \
+ *        --mysql-db=test --mysql-user=skysql --mysql-password=skysql \
  *        --mysql-port=4006 --mysql-host=%s  prepare";
  *
  *
  *
- *  const char * sysbench_command =
- *        "sysbench --test=oltp \
+ *  const char * SYSBENCH_COMMAND =
+ *        "sysbench oltp_read_write \
  *        --mysql-host=%s --mysql-port=%d --mysql-user=skysql --mysql-password=skysql \
- *        --mysql-db=test --mysql-table-engine=innodb  \
- *        --num-threads=32 --oltp-table-size=1000000  --oltp-read-only=off \
+ *        --mysql-db=test \
+ *        --num-threads=32 \
  *        --oltp-dist-type=uniform --oltp-skip-trx=off --init-rng=on --oltp-test-mode=complex \
- *        --max-requests=0  --max-time=600 run";*/
+ *        --max-requests=0 --time=600 run";*/
 
-const char* sysbench_prepare
-    =
-        "%s/sysbench --test=%s/tests/db/oltp.lua \
-                 --oltp-table-size=1000000 --mysql-db=test --mysql-user=skysql --mysql-password=skysql \
-                 --mysql-port=4006 --mysql-host=%s --oltp-tables-count=4 prepare";
-
-const char* sysbench_command
-    =
-        "%s/sysbench --test=%s/tests/db/oltp.lua \
-=======
-/*const char * SYSBENCH_PREPARE =
-         "sysbench oltp_read_write \
-         --mysql-db=test --mysql-user=skysql --mysql-password=skysql \
-         --mysql-port=4006 --mysql-host=%s  prepare";
-
-
-
-const char * SYSBENCH_COMMAND =
-         "sysbench oltp_read_write \
-         --mysql-host=%s --mysql-port=%d --mysql-user=skysql --mysql-password=skysql \
-         --mysql-db=test \
-         --num-threads=32 \
-         --oltp-dist-type=uniform --oltp-skip-trx=off --init-rng=on --oltp-test-mode=complex \
-         --max-requests=0 --time=600 run";*/
-
-const char * SYSBENCH_PREPARE =
-                "sysbench oltp_read_write \
+const char* SYSBENCH_PREPARE =
+    "sysbench oltp_read_write \
                  --mysql-db=test --mysql-user=skysql --mysql-password=skysql \
                  --mysql-port=4006 --mysql-host=%s prepare";
 
-const char * SYSBENCH_COMMAND =
-                "sysbench oltp_read_write \
->>>>>>> 8f0e4a30
+const char* SYSBENCH_COMMAND =
+    "sysbench oltp_read_write \
                  --mysql-host=%s --mysql-port=%d --mysql-user=skysql --mysql-password=skysql \
                  --mysql-db=test \
                  --threads=32 \
                  --max-requests=0 --report-interval=5 --time=100 run";
 
-const char * SYSBENCH_PREPARE_RO =
-                 "sysbench oltp_read_only \
+const char* SYSBENCH_PREPARE_RO =
+    "sysbench oltp_read_only \
                 --mysql-db=test --mysql-user=skysql --mysql-password=skysql \
                 --mysql-port=4006 --mysql-host=%s prepare";
 
-<<<<<<< HEAD
-const char* sysbench_prepare1
-    =
-        "%s/sysbench --test=%s/tests/db/oltp.lua \
-                 --oltp-table-size=1000 --mysql-db=test --mysql-user=skysql --mysql-password=skysql \
-                 --mysql-port=4006 --mysql-host=%s --oltp-tables-count=1 prepare";
-
-const char* sysbench_command1
-    =
-        "%s/sysbench --test=%s/tests/db/oltp.lua \
-=======
-const char * SYSBENCH_COMMAND_RO =
-                "sysbench oltp_read_only \
+const char* SYSBENCH_COMMAND_RO =
+    "sysbench oltp_read_only \
                 --mysql-host=%s --mysql-port=%d --mysql-user=skysql --mysql-password=skysql \
                 --mysql-db=test \
                 --threads=32 \
                 --max-requests=0 --report-interval=5 --time=100 run";
 
 
-const char * SYSBENCH_PREPARE1 =
-                "sysbench oltp_read_write \
+const char* SYSBENCH_PREPARE1 =
+    "sysbench oltp_read_write \
                  --mysql-db=test --mysql-user=skysql --mysql-password=skysql \
                  --mysql-port=4006 --mysql-host=%s prepare";
 
-const char * SYSBENCH_COMMAND1 =
-                 "sysbench oltp_read_write \
->>>>>>> 8f0e4a30
+const char* SYSBENCH_COMMAND1 =
+    "sysbench oltp_read_write \
                   --mysql-host=%s --mysql-port=%d --mysql-user=skysql --mysql-password=skysql \
                   --mysql-db=test \
                   --threads=32  \
                   --max-requests=0 --report-interval=5 --time=100 run";
 
 
-<<<<<<< HEAD
-const char* sysbench_command_long
-    =
-        "%s/sysbench --test=%s/tests/db/oltp.lua \
-=======
-const char * SYSBENCH_COMMAND_LONG =
-               "sysbench oltp_read_write \
->>>>>>> 8f0e4a30
+const char* SYSBENCH_COMMAND_LONG =
+    "sysbench oltp_read_write \
                 --mysql-host=%s --mysql-port=%d --mysql-user=skysql --mysql-password=skysql \
                 --mysql-db=test \
                 --threads=32 \
                 --max-requests=0 --report-interval=5 --time=2592000 run";
 
 
-<<<<<<< HEAD
-const char* sysbench_prepare_short
-    =
-        "%s/sysbench --test=%s/tests/db/oltp.lua \
-                         --oltp-table-size=10000 --mysql-db=test --mysql-user=skysql --mysql-password=skysql \
-                         --mysql-port=4006 --mysql-host=%s --oltp-tables-count=4 prepare";
-
-const char* sysbench_command_short
-    =
-        "%s/sysbench --test=%s/tests/db/oltp.lua \
-=======
-const char * SYSBENCH_PREPARE_SHORT =
-                        "sysbench oltp_read_write \
+const char* SYSBENCH_PREPARE_SHORT =
+    "sysbench oltp_read_write \
                          --mysql-db=test --mysql-user=skysql --mysql-password=skysql \
                          --mysql-port=4006 --mysql-host=%s prepare";
 
-const char * SYSBENCH_COMMAND_SHORT =
-                       "sysbench oltp_read_write \
->>>>>>> 8f0e4a30
+const char* SYSBENCH_COMMAND_SHORT =
+    "sysbench oltp_read_write \
                         --mysql-host=%s --mysql-port=%d --mysql-user=skysql --mysql-password=skysql \
                         --mysql-db=test \
                         --threads=32 \
