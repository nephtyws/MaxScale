--- conflicted
+++ resolved
@@ -28,7 +28,7 @@
 
     port[0] = Test->maxscales->rwsplit_port[0];
     port[1] = Test->maxscales->readconn_master_port[0];
-    //port[2] = Test->maxscales->readconn_slave_port[0];
+    // port[2] = Test->maxscales->readconn_slave_port[0];
 
     Test->tprintf("Connecting to RWSplit %s\n", Test->maxscales->IP[0]);
 
@@ -45,47 +45,12 @@
     Test->set_timeout(5000);
     Test->add_result(system(sys1), "Error executing sysbench prepare\n");
 
-<<<<<<< HEAD
-    char* readonly;
-    char* ro_on = (char*) "on";
-    char* ro_off = (char*) "off";
-=======
->>>>>>> 8f0e4a30
     Test->set_timeout(2000);
     for (int k = 0; k < 2; k++)
     {
         Test->tprintf("Trying test with port %d\n", port[k]);
         pthread_create(&kill_vm_thread1, NULL, kill_vm_thread, NULL);
 
-<<<<<<< HEAD
-        if (port[k] == Test->maxscales->readconn_slave_port[0])
-        {
-            readonly = ro_on;
-        }
-        else
-        {
-            readonly = ro_off;
-        }
-        if (Test->smoke)
-        {
-            sprintf(&sys1[0],
-                    sysbench_command1,
-                    Test->sysbench_dir,
-                    Test->sysbench_dir,
-                    Test->maxscales->IP[0],
-                    port[k],
-                    readonly);
-        }
-        else
-        {
-            sprintf(&sys1[0],
-                    sysbench_command,
-                    Test->sysbench_dir,
-                    Test->sysbench_dir,
-                    Test->maxscales->IP[0],
-                    port[k],
-                    readonly);
-=======
         if (Test->smoke)
         {
             sprintf(&sys1[0], SYSBENCH_COMMAND1, Test->maxscales->IP[0], port[k]);
@@ -93,7 +58,6 @@
         else
         {
             sprintf(&sys1[0], SYSBENCH_COMMAND, Test->maxscales->IP[0], port[k]);
->>>>>>> 8f0e4a30
         }
         Test->tprintf("Executing sysbench tables\n%s\n", sys1);
         if (system(sys1) != 0)
@@ -117,20 +81,16 @@
     printf("Dropping sysbanch tables!\n");
     fflush(stdout);
 
-<<<<<<< HEAD
-    Test->try_query(Test->maxscales->conn_rwsplit[0], (char*) "DROP TABLE sbtest1");
-=======
     /*
-    Test->try_query(Test->maxscales->conn_rwsplit[0], (char *) "DROP TABLE sbtest1");
->>>>>>> 8f0e4a30
-    if (!Test->smoke)
-    {
-        Test->try_query(Test->maxscales->conn_rwsplit[0], (char*) "DROP TABLE sbtest2");
-        Test->try_query(Test->maxscales->conn_rwsplit[0], (char*) "DROP TABLE sbtest3");
-        Test->try_query(Test->maxscales->conn_rwsplit[0], (char*) "DROP TABLE sbtest4");
-    }
-    */
-    Test->global_result += execute_query(Test->maxscales->conn_rwsplit[0], (char *) "DROP TABLE sbtest1");
+     *  Test->try_query(Test->maxscales->conn_rwsplit[0], (char *) "DROP TABLE sbtest1");
+     *  if (!Test->smoke)
+     *  {
+     *   Test->try_query(Test->maxscales->conn_rwsplit[0], (char *) "DROP TABLE sbtest2");
+     *   Test->try_query(Test->maxscales->conn_rwsplit[0], (char *) "DROP TABLE sbtest3");
+     *   Test->try_query(Test->maxscales->conn_rwsplit[0], (char *) "DROP TABLE sbtest4");
+     *  }
+     */
+    Test->global_result += execute_query(Test->maxscales->conn_rwsplit[0], (char*) "DROP TABLE sbtest1");
 
     printf("closing connections to MaxScale!\n");
     fflush(stdout);
