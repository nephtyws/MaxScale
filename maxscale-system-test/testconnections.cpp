--- conflicted
+++ resolved
@@ -12,11 +12,8 @@
 #include <string>
 #include <fstream>
 #include <iostream>
-<<<<<<< HEAD
 #include <future>
 #include <maxbase/stacktrace.hh>
-=======
->>>>>>> b9aec60d
 
 #include "mariadb_func.h"
 #include "maxadmin_operations.h"
@@ -24,13 +21,10 @@
 #include "testconnections.h"
 #include "labels_table.h"
 #include "envv.h"
-<<<<<<< HEAD
 
 using namespace mxb;
 using std::cout;
 using std::endl;
-=======
->>>>>>> b9aec60d
 
 namespace maxscale
 {
@@ -99,7 +93,6 @@
     maxscale::required_galera_version = version;
 }
 
-<<<<<<< HEAD
 void TestConnections::require_galera(bool value)
 {
     maxscale::require_galera = value;
@@ -135,28 +128,6 @@
     , threads(4)
     , use_ipv6(false)
     , use_valgrind(false)
-=======
-TestConnections::TestConnections(int argc, char *argv[]):
-    enable_timeouts(true),
-    global_result(0),
-    use_snapshots(false),
-    no_backend_log_copy(false),
-    no_maxscale_log_copy(false),
-    verbose(false),
-    smoke(true),
-    binlog_cmd_option(0),
-    ssl(false),
-    backend_ssl(false),
-    binlog_master_gtid(false),
-    binlog_slave_gtid(false),
-    no_repl(false),
-    no_galera(false),
-    no_vm_revert(true),
-    threads(4),
-    use_ipv6(false),
-    reinstall_maxscale(false),
-    use_valgrind(false)
->>>>>>> b9aec60d
 {
     std::ios::sync_with_stdio(true);
     signal_set(SIGSEGV, sigfatal_handler);
@@ -171,10 +142,7 @@
     repl = NULL;
     galera = NULL;
     maxscales = NULL;
-<<<<<<< HEAD
     reinstall_maxscale = false;
-=======
->>>>>>> b9aec60d
 
     read_env();
 
@@ -183,7 +151,6 @@
     static struct option long_options[] =
     {
 
-<<<<<<< HEAD
         {"help",              no_argument,              0,                        'h'                },
         {"verbose",           no_argument,              0,                        'v'                },
         {"silent",            no_argument,              0,                        'n'                },
@@ -197,31 +164,12 @@
         {"local-maxscale",    optional_argument,        0,                        'l'                },
         {"reinstall-maxscale",no_argument,              0,                        'm'                },
         {0,                   0,                        0,                        0                  }
-=======
-        {"help",               no_argument, 0, 'h'},
-        {"verbose",            no_argument, 0, 'v'},
-        {"silent",             no_argument, 0, 'n'},
-        {"quiet",              no_argument, 0, 'q'},
-        {"no-maxscale-start",  no_argument, 0, 's'},
-        {"no-maxscale-init",   no_argument, 0, 'i'},
-        {"no-nodes-check",     no_argument, 0, 'r'},
-        {"restart-galera",     no_argument, 0, 'g'},
-        {"no-timeouts",        no_argument, 0, 'z'},
-        {"no-galera",          no_argument, 0, 'y'},
-        {"local-maxscale",     no_argument, 0, 'l'},
-        {"reinstall-maxscale", no_argument, 0, 'm'},
-        {0, 0, 0, 0}
->>>>>>> b9aec60d
     };
 
     int c;
     int option_index = 0;
 
-<<<<<<< HEAD
     while ((c = getopt_long(argc, argv, "hvnqsirgzyl::", long_options, &option_index)) != -1)
-=======
-    while ((c = getopt_long(argc, argv, "hvnqsirgzylm", long_options, &option_index)) != -1)
->>>>>>> b9aec60d
     {
         switch (c)
         {
@@ -283,7 +231,6 @@
             break;
 
         case 'l':
-<<<<<<< HEAD
             {
                 const char* local_ip = optarg ? optarg : "127.0.0.1";
                 printf(
@@ -303,19 +250,6 @@
         case 'm':
             printf("Maxscale will be reinstalled");
             reinstall_maxscale = true;
-=======
-            printf("MaxScale assumed to be running locally; not started and logs are not downloaded.\n");
-            maxscale_init = false;
-            no_maxscale_log_copy = true;
-            setenv("maxscale_IP", "127.0.0.1", true);
-            setenv("maxscale_network", "127.0.0.1", true);
-            setenv("maxscale_private_ip", "127.0.0.1", true);
->>>>>>> b9aec60d
-            break;
-
-        case 'm':
-            printf("Maxscale will be reinstalled");
-            reinstall_maxscale = true;
             break;
 
         default:
@@ -324,10 +258,13 @@
         }
     }
 
-    test_name = basename(argv[0]);
-    if (!strcmp(test_name, "non_native_setup"))
-    {
-        test_name = argv[1];
+    if (optind < argc)
+    {
+        test_name = argv[optind];
+    }
+    else
+    {
+        test_name = basename(argv[0]);
     }
 
     const char * labels_string = NULL;
@@ -389,62 +326,6 @@
         }
     }
 
-<<<<<<< HEAD
-=======
-    const char * labels_string = NULL;
-    template_name = get_template_name(test_name, &labels_string);
-    labels = strstr(labels_string, "LABELS;");
-    if (!labels)
-    {
-        labels = (char* ) "LABELS;REPL_BACKEND";
-    }
-
-    mdbci_labels = get_mdbci_lables(labels);
-
-    std::string delimiter = std::string (",");
-    size_t pos_start = 0, pos_end, delim_len = delimiter.length();
-    std::string label;
-    std::string mdbci_labels_c = mdbci_labels + delimiter;
-
-    bool mdbci_call_needed = false;
-
-    while ((pos_end = mdbci_labels_c.find (delimiter, pos_start)) != std::string::npos)
-    {
-        label = mdbci_labels_c.substr (pos_start, pos_end - pos_start);
-        pos_start = pos_end + delim_len;
-        if (configured_labels.find(label, 0) == std::string::npos)
-        {
-            mdbci_call_needed = true;
-            tprintf("Machines with label '%s' are not running, MDBCI UP call is needed", label.c_str());
-        }
-        else
-        {
-            tprintf("Machines with label '%s' are running, MDBCI UP call is not needed", label.c_str());
-        }
-    }
-
-    if (mdbci_call_needed)
-    {
-        if (call_mdbci(""))
-        {
-            exit(MDBCI_FAUILT);
-        }
-
-    }
-
-    if (mdbci_labels.find(std::string("REPL_BACKEND")) == std::string::npos)
-    {
-        no_repl = true;
-        tprintf("No need to use Master/Slave");
-    }
-
-    if (mdbci_labels.find(std::string("GALERA_BACKEND")) == std::string::npos)
-    {
-        no_galera = true;
-        tprintf("No need to use Galera");
-    }
-
->>>>>>> b9aec60d
     get_logs_command = (char *) malloc(strlen(test_dir) + 14);
     sprintf(get_logs_command, "%s/get_logs.sh", test_dir);
 
@@ -454,7 +335,6 @@
             test_dir);
     setenv("ssl_options", ssl_options, 1);
 
-<<<<<<< HEAD
     if (maxscale::require_columnstore)
     {
         cout << "ColumnStore testing is not yet implemented, skipping test" << endl;
@@ -464,25 +344,13 @@
     std::future<bool> repl_future;
     std::future<bool> galera_future;
 
-=======
->>>>>>> b9aec60d
     if (!no_repl)
     {
         repl = new Mariadb_nodes("node", test_dir, verbose, network_config);
         repl->use_ipv6 = use_ipv6;
         repl->take_snapshot_command = take_snapshot_command;
         repl->revert_snapshot_command = revert_snapshot_command;
-<<<<<<< HEAD
         repl_future = std::async(std::launch::async, &Mariadb_nodes::check_nodes, repl);
-=======
-        if (repl->check_nodes())
-        {
-            if (call_mdbci("--recreate"))
-            {
-                exit(MDBCI_FAUILT);
-            }
-        }
->>>>>>> b9aec60d
     }
     else
     {
@@ -496,17 +364,7 @@
         galera->use_ipv6 = false;
         galera->take_snapshot_command = take_snapshot_command;
         galera->revert_snapshot_command = revert_snapshot_command;
-<<<<<<< HEAD
         galera_future = std::async(std::launch::async, &Galera_nodes::check_nodes, galera);
-=======
-        if (galera->check_nodes())
-        {
-            if (call_mdbci("--recreate"))
-            {
-                exit(MDBCI_FAUILT);
-            }
-        }
->>>>>>> b9aec60d
     }
     else
     {
@@ -514,7 +372,6 @@
     }
 
     maxscales = new Maxscales("maxscale", test_dir, verbose, use_valgrind, network_config);
-<<<<<<< HEAD
 
     bool maxscale_ok = maxscales->check_nodes();
     bool repl_ok = no_repl || repl_future.get();
@@ -525,32 +382,16 @@
     {
         tprintf("Recreating VMs: %s", node_error ? "node check failed" : "too many maxscales");
 
-=======
-    if (maxscales->check_nodes() ||
-            ((maxscales->N < 2) && (mdbci_labels.find(std::string("SECOND_MAXSCALE")) != std::string::npos))
-       )
-    {
->>>>>>> b9aec60d
         if (call_mdbci("--recreate"))
         {
             exit(MDBCI_FAUILT);
         }
     }
 
-<<<<<<< HEAD
     if (reinstall_maxscale && reinstall_maxscales())
     {
         tprintf("Failed to install Maxscale: target is %s", target);
         exit(MDBCI_FAUILT);
-=======
-    if (reinstall_maxscale)
-    {
-        if (reinstall_maxscales())
-        {
-            tprintf("Failed to install Maxscale: target is %s", target);
-            exit(MDBCI_FAUILT);
-        }
->>>>>>> b9aec60d
     }
 
     std::string src = std::string(test_dir) + "/mdbci/add_core_cnf.sh";
@@ -571,89 +412,51 @@
         }
     }
 
-<<<<<<< HEAD
-    if (repl && maxscale::required_repl_version.length())
-=======
-    if ((restart_galera) && (galera))
->>>>>>> b9aec60d
+    if ((maxscale::restart_galera) && (galera))
     {
         galera->stop_nodes();
         galera->start_replication();
     }
 
-<<<<<<< HEAD
+    if (maxscale::check_nodes)
+    {
+        if (repl && !repl->fix_replication())
+        {
+            exit(BROKEN_VM_FAUILT);
+        }
+        if (galera && !galera->fix_replication())
+        {
+            exit(BROKEN_VM_FAUILT);
+        }
+    }
+
+    if (repl && maxscale::required_repl_version.length())
+    {
+        int ver_repl_required = get_int_version(maxscale::required_repl_version);
+        std::string ver_repl = repl->get_lowest_version();
+        int int_ver_repl = get_int_version(ver_repl);
+
+        if (int_ver_repl < ver_repl_required)
+        {
+            tprintf("Test requires a higher version of backend servers, skipping test.");
+            tprintf("Required version: %s", maxscale::required_repl_version.c_str());
+            tprintf("Master-slave version: %s", ver_repl.c_str());
+            exit(0);
+        }
+    }
+
     if (galera && maxscale::required_galera_version.length())
-=======
-    if (maxscale::check_nodes)
->>>>>>> b9aec60d
-    {
-        if (repl)
-        {
-            if (!repl->fix_replication() )
-            {
-                exit(BROKEN_VM_FAUILT);
-            }
-        }
-        if (galera)
-        {
-            if (!galera->fix_replication())
-            {
-                exit(BROKEN_VM_FAUILT);
-            }
-        }
-    }
-
-<<<<<<< HEAD
-    if ((maxscale::restart_galera) && (galera))
-    {
-        galera->stop_nodes();
-        galera->start_replication();
-    }
-
-    if (maxscale::check_nodes)
-    {
-        if (repl && !repl->fix_replication())
-        {
-            exit(BROKEN_VM_FAUILT);
-        }
-        if (galera && !galera->fix_replication())
-        {
-            exit(BROKEN_VM_FAUILT);
-=======
-    if (repl)
-    {
-        if (maxscale::required_repl_version.length())
-        {
-            int ver_repl_required = get_int_version(maxscale::required_repl_version);
-            std::string ver_repl = repl->get_lowest_version();
-            int int_ver_repl = get_int_version(ver_repl);
-
-            if (int_ver_repl < ver_repl_required)
-            {
-                tprintf("Test requires a higher version of backend servers, skipping test.");
-                tprintf("Required version: %s", maxscale::required_repl_version.c_str());
-                tprintf("Master-slave version: %s", ver_repl.c_str());
-                exit(0);
-            }
-        }
-    }
-
-    if (galera)
-    {
-        if (maxscale::required_galera_version.length())
-        {
-            int ver_galera_required = get_int_version(maxscale::required_galera_version);
-            std::string ver_galera = galera->get_lowest_version();
-            int int_ver_galera = get_int_version(ver_galera);
-
-            if (int_ver_galera < ver_galera_required)
-            {
-                tprintf("Test requires a higher version of backend servers, skipping test.");
-                tprintf("Required version: %s", maxscale::required_galera_version.c_str());
-                tprintf("Galera version: %s", ver_galera.c_str());
-                exit(0);
-            }
->>>>>>> b9aec60d
+    {
+        int ver_galera_required = get_int_version(maxscale::required_galera_version);
+        std::string ver_galera = galera->get_lowest_version();
+        int int_ver_galera = get_int_version(ver_galera);
+
+        if (int_ver_galera < ver_galera_required)
+        {
+            tprintf("Test requires a higher version of backend servers, skipping test.");
+            tprintf("Required version: %s", maxscale::required_galera_version.c_str());
+            tprintf("Galera version: %s", ver_galera.c_str());
+            exit(0);
         }
     }
 
@@ -734,15 +537,7 @@
         delete galera;
     }
 
-<<<<<<< HEAD
     if (maxscale::multiple_maxscales)
-=======
-    if (repl)
-    {
-        delete repl;
-    }
-    if (galera)
->>>>>>> b9aec60d
     {
         maxscales->stop_all();
     }
@@ -801,7 +596,6 @@
 
     if (system((std::string("mkdir -p ") +
                 std::string(mdbci_vm_path)).c_str()))
-<<<<<<< HEAD
     {
         tprintf("Unable to create MDBCI VMs direcory '%s', exiting", mdbci_vm_path);
         exit(MDBCI_FAUILT);
@@ -810,7 +604,8 @@
     target = readenv("target", "develop");
 
     mdbci_config_name = readenv("mdbci_config_name", "local");
-    vm_path = std::string(mdbci_vm_path) + std::string(mdbci_config_name);
+    vm_path = std::string(mdbci_vm_path) + "/" + std::string(mdbci_config_name);
+
     if (mdbci_config_name != NULL)
     {
         std::ifstream nc_file;
@@ -834,54 +629,9 @@
     if (verbose)
     {
         tprintf(network_config.c_str());
-=======
-    {
-        tprintf("Unable to create MDBCI VMs direcory '%s', exiting", mdbci_vm_path);
-        exit(MDBCI_FAUILT);
-    }
-    mdbci_template = readenv("template", "default");
-    target = readenv("target", "develop");
-
-    mdbci_config_name = readenv("mdbci_config_name", "local");
-    vm_path = std::string(mdbci_vm_path) + std::string("/") + std::string(mdbci_config_name);
-    if (mdbci_config_name != NULL)
-    {
-        std::ifstream nc_file;
-        nc_file.open(vm_path + "_network_config");
-        std::stringstream strStream;
-        strStream << nc_file.rdbuf();
-        network_config = strStream.str();
-        nc_file.close();
-
-        nc_file.open(vm_path + "_configured_labels");
-        std::stringstream strStream1;
-        strStream1 << nc_file.rdbuf();
-        configured_labels = strStream1.str();
-        nc_file.close();
-    }
-    else
-    {
-        tprintf("The name of MDBCI configuration is not defined, exiting!");
-        exit(1);
-    }
-    if (verbose)
-    {
-        tprintf(network_config.c_str());
-    }
-}
-
-void TestConnections::read_env()
-{
-    read_mdbci_info();
-
-    if (verbose)
-    {
-        printf("Reading test setup configuration from environmental variables\n");
->>>>>>> b9aec60d
-    }
-}
-
-<<<<<<< HEAD
+    }
+}
+
 void TestConnections::read_env()
 {
     read_mdbci_info();
@@ -893,28 +643,15 @@
     ssl = readenv_bool("ssl", true);
 
     if (readenv_bool("mysql51_only", false) || readenv_bool("no_nodes_check", false))
-=======
-    ssl = readenv_bool("ssl", true);
-
-    if (readenv_bool("mysql51_only", false) || readenv_bool("no_nodes_check", false))
     {
         maxscale::check_nodes = false;
     }
 
     if (readenv_bool("no_maxscale_start", false))
->>>>>>> b9aec60d
-    {
-        maxscale::check_nodes = false;
-    }
-
-<<<<<<< HEAD
-    if (readenv_bool("no_maxscale_start", false))
     {
         maxscale::start = false;
     }
 
-=======
->>>>>>> b9aec60d
     no_backend_log_copy = readenv_bool("no_backend_log_copy", false);
     no_maxscale_log_copy = readenv_bool("no_maxscale_log_copy", false);
     use_ipv6 = readenv_bool("use_ipv6", false);
@@ -1139,33 +876,8 @@
                                        std::vector<std::thread>& threads)
 {
     int local_result = 0;
-<<<<<<< HEAD
 
     if (nrepl)
-=======
-    char * mariadb_log;
-    FILE * f;
-    int i, j;
-    int exit_code;
-    char str[4096];
-
-    const int log_retrive_command_num = 3;
-    const char * log_retrive_command[log_retrive_command_num] =
-    {
-        "cat /var/lib/mysql/*.err",
-        "cat /var/log/syslog | grep mysql",
-        "cat /var/log/messages | grep mysql"
-    };
-
-    if (repl == NULL)
-    {
-        return local_result;
-    }
-
-    sprintf(str, "mkdir -p LOGS/%s", test_name);
-    system(str);
-    for (i = 0; i < repl->N; i++)
->>>>>>> b9aec60d
     {
         for (int i = 0; i < nrepl->N; i++)
         {
@@ -1279,23 +991,15 @@
     repl->connect();
     find_field(repl->nodes[0], "SELECT @@version", "@@version", version_str);
     tprintf("Master server version '%s'", version_str);
-<<<<<<< HEAD
 
     if (*version_str
         && strstr(version_str, "10.0") == NULL
         && strstr(version_str, "10.1") == NULL
         && strstr(version_str, "10.2") == NULL)
-=======
-    if (*version_str &&
-            strstr(version_str, "10.0") == NULL &&
-            strstr(version_str, "10.1") == NULL &&
-            strstr(version_str, "10.2") == NULL)
->>>>>>> b9aec60d
     {
         add_result(maxscales->ssh_node_f(m,
                                          true,
                                          "sed -i \"s/,mariadb10-compatibility=1//\" %s",
-<<<<<<< HEAD
                                          maxscales->maxscale_cnf[m]),
                    "Error editing maxscale.cnf");
     }
@@ -1324,22 +1028,6 @@
         perform_manual_action("Remove all local binlog data");
     }
 
-=======
-                                         maxscales->maxscale_cnf[m]), "Error editing maxscale.cnf");
-    }
-    tprintf("Removing all binlog data from Maxscale node");
-    add_result(maxscales->ssh_node_f(m, true, "rm -rf %s", maxscales->maxscale_binlog_dir[m]),
-               "Removing binlog data failed");
-    tprintf("Creating binlog dir");
-    add_result(maxscales->ssh_node_f(m, true, "mkdir -p %s", maxscales->maxscale_binlog_dir[m]),
-               "Creating binlog data dir failed");
-    tprintf("Set 'maxscale' as a owner of binlog dir");
-    add_result(maxscales->ssh_node_f(m, false,
-                                     "%s mkdir -p %s; %s chown maxscale:maxscale -R %s",
-                                     maxscales->access_sudo[m], maxscales->maxscale_binlog_dir[m],
-                                     maxscales->access_sudo[m], maxscales->maxscale_binlog_dir[m]),
-               "directory ownership change failed");
->>>>>>> b9aec60d
     return 0;
 }
 
@@ -1445,7 +1133,6 @@
         tprintf("Configure first backend slave node to be slave of real master\n");
         repl->set_slave(repl->nodes[1], repl->IP[0], repl->port[0], log_file, log_pos);
     }
-<<<<<<< HEAD
 
     if (!local_maxscale)
     {
@@ -1456,10 +1143,6 @@
     {
         perform_manual_action("Start Maxscale");
     }
-=======
-    tprintf("Starting back Maxscale\n");
-    add_result(maxscales->start_maxscale(m), "Maxscale start failed\n");
->>>>>>> b9aec60d
 
     tprintf("Connecting to MaxScale binlog router (with any DB)\n");
     binlog =
@@ -2508,6 +2191,13 @@
         tprintf("MDBCI failed to bring up virtual machines");
         return 1;
     }
+
+    std::string team_keys = readenv("team_keys", "~/.ssh/id_rsa.pub");
+    system((std::string("mdbci public_keys --key ") +
+            team_keys +
+            std::string(" ") +
+            std::string(mdbci_config_name)).c_str() );
+
     read_env();
     if (repl)
     {
@@ -2563,110 +2253,6 @@
     }
     return system(sys.c_str());
 }
-int TestConnections::call_mdbci(const char * options)
-{
-    struct stat buf;
-    if (stat(
-                (mdbci_vm_path + std::string("/") + mdbci_config_name).c_str(),
-                &buf)
-       )
-    {
-        if (process_mdbci_template())
-        {
-            tprintf("Failed to generate MDBCI virtual machines template");
-            return 1;
-        }
-        if (system((std::string("mdbci --override --template ") +
-                    vm_path +
-                    std::string(".json generate ") +
-                    std::string(mdbci_config_name)).c_str() ))
-        {
-            tprintf("MDBCI failed to generate virtual machines description");
-            return 1;
-        }
-        if (system((std::string("cp -r ") +
-                    std::string(test_dir) +
-                    std::string("/mdbci/cnf ") +
-                    std::string(vm_path) +
-                    std::string("/")).c_str()))
-        {
-            tprintf("Failed to copy my.cnf files");
-            return 1;
-        }
-    }
-
-    if (system((std::string("mdbci up ") +
-                std::string(mdbci_config_name) +
-                std::string(" --labels ") +
-                mdbci_labels +
-                std::string(" ") +
-                std::string(options)).c_str() ))
-    {
-        tprintf("MDBCI failed to bring up virtual machines");
-        return 1;
-    }
-
-    std::string team_keys = readenv("team_keys", "~/.ssh/id_rsa.pub");
-    system((std::string("mdbci public_keys --key ") +
-            team_keys +
-            std::string(" ") +
-            std::string(mdbci_config_name)).c_str());
-
-    read_env();
-    if (repl)
-    {
-        repl->read_basic_env();
-    }
-    if (galera)
-    {
-        galera->read_basic_env();
-    }
-    if (maxscales)
-    {
-        maxscales->read_basic_env();
-    }
-    return 0;
-}
-
-int TestConnections::process_mdbci_template()
-{
-    char * product = readenv("product", "mariadb");
-    char * box = readenv("box", "centos_7_libvirt");
-    char * __attribute__((unused)) backend_box = readenv("backend_box", "%s", box);
-    char * version = readenv("version", "10.3");
-    char * __attribute__((unused)) target = readenv("target", "develop");
-    char * __attribute__((unused)) vm_memory = readenv("vm_memory", "2048");
-    char * __attribute__((unused)) galera_version = readenv("galera_version", "%s", version);
-
-    if (strcmp(product, "mysql") == 0 )
-    {
-        setenv("cnf_path",
-               (vm_path + std::string("/cnf/mysql56/")).c_str(),
-               1);
-    }
-    else
-    {
-        setenv("cnf_path",
-               (vm_path + std::string("/cnf/")).c_str(),
-               1);
-    }
-
-    std::string name = std::string(test_dir) +
-                       std::string("/mdbci/templates/") +
-                       std::string(mdbci_template) +
-                       std::string(".json.template");
-
-    std::string sys = std::string("envsubst < ") +
-                      name +
-                      std::string(" > ") +
-                      vm_path +
-                      std::string(".json");
-    if (verbose)
-    {
-        std::cout << sys << std::endl;
-    }
-    return system(sys.c_str());
-}
 
 std::string dump_status(const StringSet& current, const StringSet& expected)
 {
