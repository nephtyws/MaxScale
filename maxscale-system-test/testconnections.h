--- conflicted
+++ resolved
@@ -11,6 +11,8 @@
 #include <string>
 
 typedef std::set<std::string> StringSet;
+
+#define MDBCI_FAUILT 200
 
 /**
  * @brief Class contains references to Master/Slave and Galera test setups
@@ -107,6 +109,11 @@
     char mdbci_vm_path[4096];
 
     /**
+     * @brief mdbci_temlate Name of mdbci VMs tempate file
+     */
+    char mdbci_template[1024];
+
+    /**
      * @brief GetLogsCommand Command to copy log files from node virtual machines (should handle one parameter: IP address of virtual machine to kill)
      */
     char get_logs_command[4096];
@@ -553,15 +560,15 @@
     void process_template(const char *src, const char *dest = "/etc/maxscale.cnf");
 
     /**
-<<<<<<< HEAD
      * @brief call_mdbci Execute MDBCI to bring up nodes
-     */
-    void call_mdbci();
-=======
+     * @return 0 if success
+     */
+    int call_mdbci(const char *options);
+
+    /**
      * @brief use_valrind if true Maxscale will be executed under Valgrind
      */
     bool use_valgrind;
->>>>>>> 4697128b
 
 private:
     void report_result(const char *format, va_list argp);
