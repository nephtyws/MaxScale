--- conflicted
+++ resolved
@@ -117,11 +117,7 @@
 SET STATEMENT max_statement_time=30 FOR UPDATE tbl SET a = 42;
 
 # MXS-2242
-<<<<<<< HEAD
-SELECT X(coordinates), Y(coordinates), ST_X(coordinates), ST_Y(coordinates) FROM data;
-=======
 SELECT X(coordinates), Y(coordinates), ST_X(coordinates), ST_Y(coordinates) FROM data;
 
 # MXS-2248
-SELECT curdate() + interval '60' day;
->>>>>>> 78ea12b4
+SELECT curdate() + interval '60' day;