/*
 * Copyright (c) 2016 MariaDB Corporation Ab
 *
 * Use of this software is governed by the Business Source License included
 * in the LICENSE.TXT file and at www.mariadb.com/bsl11.
 *
 * Change Date: 2023-01-01
 *
 * On the date above, in accordance with the Business Source License, use
 * of this software will be governed by version 2 or later of the General
 * Public License.
 */

#include <maxscale/ccdefs.hh>

#include "internal/config_runtime.hh"

#include <algorithm>
#include <cinttypes>
#include <functional>
#include <iterator>
#include <set>
#include <sstream>
#include <string>
#include <strings.h>
#include <tuple>
#include <vector>

#include <maxbase/atomic.h>
#include <maxscale/clock.h>
#include <maxscale/jansson.hh>
#include <maxscale/json_api.hh>
#include <maxscale/paths.h>
#include <maxscale/router.hh>
#include <maxscale/users.h>

#include "internal/config.hh"
#include "internal/filter.hh"
#include "internal/modules.hh"
#include "internal/monitor.hh"
#include "internal/monitormanager.hh"
#include "internal/query_classifier.hh"
#include "internal/server.hh"

typedef std::set<std::string>    StringSet;
typedef std::vector<std::string> StringVector;

using std::tie;
using maxscale::Monitor;

static std::mutex crt_lock;

#define RUNTIME_ERRMSG_BUFSIZE 512
thread_local std::vector<std::string> runtime_errmsg;

typedef std::function<bool (const std::string&, const std::string&)> JsonValidator;
typedef std::pair<const char*, JsonValidator>                        Relationship;

void config_runtime_error(const char* fmt, ...)
{
    char errmsg[RUNTIME_ERRMSG_BUFSIZE];
    va_list list;
    va_start(list, fmt);
    vsnprintf(errmsg, sizeof(errmsg), fmt, list);
    va_end(list);
    runtime_errmsg.push_back(errmsg);
}

static std::string runtime_get_error()
{
    std::string rval;

    if (!runtime_errmsg.empty())
    {
        rval = runtime_errmsg.back();
        runtime_errmsg.clear();
    }

    return rval;
}

static const MXS_MODULE_PARAM* get_type_parameters(const char* type)
{
    if (strcmp(type, CN_SERVICE) == 0)
    {
        return config_service_params;
    }
    else if (strcmp(type, CN_LISTENER) == 0)
    {
        return config_listener_params;
    }
    else if (strcmp(type, CN_MONITOR) == 0)
    {
        return config_monitor_params;
    }
    else if (strcmp(type, CN_FILTER) == 0)
    {
        return config_filter_params;
    }
    else if (strcmp(type, CN_SERVER) == 0)
    {
        return config_server_params;
    }

    MXS_NOTICE("Module type with no default parameters used: %s", type);
    mxb_assert_message(!true, "Module type with no default parameters used");
    return NULL;
}

std::string get_module_param_name(const std::string& type)
{
    if (type == CN_SERVICE)
    {
        return CN_ROUTER;
    }
    else if (type == CN_LISTENER || type == CN_SERVER)
    {
        return CN_PROTOCOL;
    }
    else if (type == CN_MONITOR || type == CN_FILTER)
    {
        return CN_MODULE;
    }

    mxb_assert(!true);
    return "";
}

/**
 * @brief Load module default parameters
 *
 * @param name        Name of the module to load
 * @param module_type Type of the module (MODULE_ROUTER, MODULE_PROTOCOL etc.)
 * @param object_type Type of the object (server, service, listener etc.)
 *
 * @return Whether loading succeeded and the list of default parameters
 */
static std::pair<bool, MXS_CONFIG_PARAMETER> load_defaults(const char* name,
                                                           const char* module_type,
                                                           const char* object_type)
{
    bool rval;
    MXS_CONFIG_PARAMETER params;
    CONFIG_CONTEXT ctx = {(char*)""};

    if (const MXS_MODULE* mod = get_module(name, module_type))
    {
        config_add_defaults(&ctx, get_type_parameters(object_type));
        config_add_defaults(&ctx, mod->parameters);
        params = ctx.m_parameters;
        params.set(get_module_param_name(object_type), name);
        rval = true;
    }
    else
    {
        config_runtime_error("Failed to load module '%s': %s",
                             name,
                             errno ? mxs_strerror(errno) : "See MaxScale logs for details");
    }

    return {rval, params};
}

bool runtime_link_server(Server* server, const char* target)
{
    std::lock_guard<std::mutex> guard(crt_lock);

    bool rval = false;
    Service* service = service_internal_find(target);
    Monitor* monitor = service ? NULL : MonitorManager::find_monitor(target);

    if (service)
    {
        if (!service->uses_cluster())
        {
            if (serviceAddBackend(service, server))
            {
                service_serialize(service);
                rval = true;
            }
            else
            {
                config_runtime_error("Service '%s' already uses server '%s'",
                                     service->name(),
                                     server->name());
            }
        }
        else
        {
            config_runtime_error("The servers of the service '%s' are defined by the monitor '%s'. "
                                 "Servers cannot explicitly be added to the service.",
                                 service->name(),
                                 service->m_monitor->name());
        }
    }
    else if (monitor)
    {
        std::string error_msg;
        if (MonitorManager::add_server_to_monitor(monitor, server, &error_msg))
        {
            rval = true;
        }
        else
        {
            config_runtime_error("%s", error_msg.c_str());
        }
    }

    if (rval)
    {
        const char* type = service ? "service" : "monitor";
        MXS_NOTICE("Added server '%s' to %s '%s'", server->name(), type, target);
    }

    return rval;
}

bool runtime_unlink_server(Server* server, const char* target)
{
    std::lock_guard<std::mutex> guard(crt_lock);

    bool rval = false;
    Service* service = service_internal_find(target);
    Monitor* monitor = service ? NULL : MonitorManager::find_monitor(target);

    if (service || monitor)
    {
        if (service)
        {
            if (!service->uses_cluster())
            {
                serviceRemoveBackend(service, server);
                service_serialize(service);
                rval = true;
            }
            else
            {
                config_runtime_error("The servers of the service '%s' are defined by the monitor '%s'. "
                                     "Servers cannot explicitly be removed from the service.",
                                     service->name(),
                                     service->m_monitor->name());
            }
        }
        else if (monitor)
        {
            std::string error_msg;
            if (MonitorManager::remove_server_from_monitor(monitor, server, &error_msg))
            {
                rval = true;
            }
            else
            {
                config_runtime_error("%s", error_msg.c_str());
            }
        }

        if (rval)
        {
            const char* type = service ? "service" : "monitor";
            MXS_NOTICE("Removed server '%s' from %s '%s'", server->name(), type, target);
        }
    }

    return rval;
}

bool runtime_create_server(const char* name,
                           const char* address,
                           const char* port,
                           const char* protocol,
                           const char* authenticator,
                           bool external)
{
    std::lock_guard<std::mutex> guard(crt_lock);
    bool rval = false;

    if (Server::find_by_unique_name(name) == NULL)
    {
        std::string reason;
        if (!external || config_is_valid_name(name, &reason))
        {
            if (protocol == NULL)
            {
                protocol = "mariadbbackend";
            }

            MXS_CONFIG_PARAMETER parameters;
            bool ok;
            tie(ok, parameters) = load_defaults(protocol, MODULE_PROTOCOL, CN_SERVER);

            if (ok)
            {
                if (address)
                {
                    auto param_name = *address == '/' ? CN_SOCKET : CN_ADDRESS;
                    parameters.set(param_name, address);
                }
                if (port)
                {
                    parameters.set(CN_PORT, port);
                }
                if (authenticator)
                {
                    parameters.set(CN_AUTHENTICATOR, authenticator);
                }

                Server* server = Server::server_alloc(name, parameters);

                if (server && (!external || server->serialize()))
                {
                    rval = true;
                    MXS_NOTICE("Created server '%s' at %s:%u",
                               server->name(),
                               server->address,
                               server->port);
                }
                else
                {
                    config_runtime_error("Failed to create server '%s', see error log for more details",
                                         name);
                }
            }
            else
            {
                config_runtime_error("Server creation failed when loading protocol module '%s'", protocol);
            }
        }
        else
        {
            config_runtime_error("%s", reason.c_str());
        }
    }
    else
    {
        config_runtime_error("Server '%s' already exists", name);
    }

    return rval;
}

bool runtime_destroy_server(Server* server)
{
    std::lock_guard<std::mutex> guard(crt_lock);
    bool rval = false;

    if (service_server_in_use(server) || MonitorManager::server_is_monitored(server))
    {
        const char* err = "Cannot destroy server '%s' as it is used by at least "
                          "one service or monitor";
        config_runtime_error(err, server->name());
        MXS_ERROR(err, server->name());
    }
    else
    {
        char filename[PATH_MAX];
        snprintf(filename,
                 sizeof(filename),
                 "%s/%s.cnf",
                 get_config_persistdir(),
                 server->name());

        if (unlink(filename) == -1)
        {
            if (errno != ENOENT)
            {
                MXS_ERROR("Failed to remove persisted server configuration '%s': %d, %s",
                          filename,
                          errno,
                          mxs_strerror(errno));
            }
            else
            {
                rval = true;
                MXS_WARNING("Server '%s' was not created at runtime. Remove the "
                            "server manually from the correct configuration file.",
                            server->name());
            }
        }
        else
        {
            rval = true;
        }

        if (rval)
        {
            MXS_NOTICE("Destroyed server '%s' at %s:%u",
                       server->name(),
                       server->address,
                       server->port);
            server->is_active = false;
        }
    }

    return rval;
}

/**
 * @brief Convert a string value to a positive integer
 *
 * If the value is not a positive integer, an error is printed to @c dcb.
 *
 * @param value String value
 * @return 0 on error, otherwise a positive integer
 */
static int get_positive_int(const char* value)
{
    char* endptr;
    long ival = strtol(value, &endptr, 10);

    if (*endptr == '\0' && ival > 0 && ival < std::numeric_limits<int>::max())
    {
        return ival;
    }

    return 0;
}

static inline bool is_valid_integer(const char* value)
{
    char* endptr;
    return strtol(value, &endptr, 10) >= 0 && *value && *endptr == '\0';
}

bool runtime_alter_server(Server* server, const char* key, const char* value)
{
    if (!value[0])
    {
        config_runtime_error("Empty value for parameter: %s", key);
        return false;
    }

    bool is_normal_parameter = !server->is_custom_parameter(key);

    // Only validate known parameters as custom parameters cannot be validated.
    if (is_normal_parameter)
    {
        const MXS_MODULE* mod = get_module(server->protocol().c_str(), MODULE_PROTOCOL);
        if (!param_is_valid(config_server_params, mod->parameters, key, value))
        {
            config_runtime_error("Invalid value for parameter '%s': %s", key, value);
            return false;
        }
    }

    std::lock_guard<std::mutex> guard(crt_lock);

    bool setting_changed = false;
    if (is_normal_parameter)
    {
        // Only some normal parameters can be changed runtime. The key/value-combination has already
        // been checked to be valid.
        if (strcmp(key, CN_ADDRESS) == 0 || strcmp(key, CN_SOCKET) == 0)
        {
            server->server_update_address(value);
            setting_changed = true;
        }
        else if (strcmp(key, CN_PORT) == 0)
        {
            if (int ival = get_positive_int(value))
            {
                server->update_port(ival);
                setting_changed = true;
            }
        }
        else if (strcmp(key, CN_EXTRA_PORT) == 0)
        {
            server->update_extra_port(atoi(value));
            setting_changed = true;
        }
        else if (strcmp(key, CN_MONITORUSER) == 0)
        {
            server->set_monitor_user(value);
            setting_changed = true;
        }
        else if (strcmp(key, CN_MONITORPW) == 0)
        {
            server->set_monitor_password(value);
            setting_changed = true;
        }
        else if (strcmp(key, CN_PERSISTPOOLMAX) == 0)
        {
            if (is_valid_integer(value))
            {
                server->set_persistpoolmax(atoi(value));
                setting_changed = true;
            }
        }
        else if (strcmp(key, CN_PERSISTMAXTIME) == 0)
        {
            if (is_valid_integer(value))
            {
                server->set_persistmaxtime(atoi(value));
                setting_changed = true;
            }
        }
        else if (strcmp(key, CN_RANK) == 0)
        {
            auto v = config_enum_to_value(value, rank_values);
            if (v != MXS_UNKNOWN_ENUM_VALUE)
            {
                server->set_rank(v);
                setting_changed = true;
            }
            else
            {
                config_runtime_error("Invalid value for '%s': %s", CN_RANK, value);
            }
        }
        else
        {
            // Was a recognized parameter but runtime modification is not supported.
            config_runtime_error("Server parameter '%s' cannot be modified during runtime. A similar "
                                 "effect can be produced by destroying the server and recreating it "
                                 "with the new settings.", key);
        }

        if (setting_changed)
        {
            // Successful modification of a normal parameter, write to text storage.
            server->set_normal_parameter(key, value);
        }
    }
    else
    {
        // This is a custom parameter and may be used for weighting. Update the weights of services.
        server->set_custom_parameter(key, value);
        service_update_weights();
        setting_changed = true;
    }

    if (setting_changed)
    {
        server->serialize();
        MXS_NOTICE("Updated server '%s': %s=%s", server->name(), key, value);
    }
    return setting_changed;
}

static bool undefined_mandatory_parameter(const MXS_MODULE_PARAM* mod_params,
                                          const MXS_CONFIG_PARAMETER* params)
{
    bool rval = false;
    mxb_assert(mod_params);

    for (int i = 0; mod_params[i].name; i++)
    {
        if ((mod_params[i].options & MXS_MODULE_OPT_REQUIRED) && !params->contains(mod_params[i].name))
        {
            config_runtime_error("Mandatory parameter '%s' is not defined.", mod_params[i].name);
            rval = true;
        }
    }

    return rval;
}

bool validate_param(const MXS_MODULE_PARAM* basic,
                    const MXS_MODULE_PARAM* module,
                    const char* key,
                    const char* value)
{
    std::string error;
    bool rval = validate_param(basic, module, key, value, &error);
    if (!rval)
    {
        config_runtime_error("%s", error.c_str());
    }
    return rval;
}

bool validate_param(const MXS_MODULE_PARAM* basic,
                    const MXS_MODULE_PARAM* module,
                    MXS_CONFIG_PARAMETER* params)
{
    bool rval = std::all_of(params->begin(), params->end(),
                            [basic, module](const std::pair<std::string, std::string>& p) {
                                return validate_param(basic, module, p.first.c_str(), p.second.c_str());
                            });

    if (undefined_mandatory_parameter(basic, params) || undefined_mandatory_parameter(module, params))
    {
        rval = false;
    }

    return rval;
}

bool runtime_alter_monitor(Monitor* monitor, const char* key, const char* value)
{
    std::string error_msg;
    bool success = MonitorManager::alter_monitor(monitor, key, value, &error_msg);
    if (success)
    {
        MXS_NOTICE("Updated monitor '%s': %s=%s", monitor->name(), key, value);
    }
    else
    {
        config_runtime_error("%s", error_msg.c_str());
    }
    return success;
}

bool runtime_alter_service(Service* service, const char* zKey, const char* zValue)
{
    const MXS_MODULE* mod = get_module(service->router_name(), MODULE_ROUTER);
    std::string key(zKey);
    std::string value(zValue);

    if (!validate_param(config_service_params, mod->parameters, zKey, zValue))
    {
        return false;
    }
    else if (key == "filters" || key == "servers")
    {
        config_runtime_error("Parameter '%s' cannot be altered via this method", zKey);
        return false;
    }

    std::lock_guard<std::mutex> guard(crt_lock);
    bool rval = true;

    if (service->is_basic_parameter(key))
    {
        service_replace_parameter(service, zKey, zValue);
        service->update_basic_parameter(key, value);
    }
    else
    {
        if (service->router->configureInstance && service->capabilities & RCAP_TYPE_RUNTIME_CONFIG)
        {
            // Stash the old value in case the reconfiguration fails.
            std::string old_value = service->svc_config_param.get_string(key);
            service_replace_parameter(service, key.c_str(), value.c_str());

            if (!service->router->configureInstance(service->router_instance, &service->svc_config_param))
            {
                // Reconfiguration failed, restore the old value of the parameter
                if (old_value.empty())
                {
                    service_remove_parameter(service, key.c_str());
                }
                else
                {
                    service_replace_parameter(service, key.c_str(), old_value.c_str());
                }

                rval = false;
                config_runtime_error("Reconfiguration of service '%s' failed. See log "
                                     "file for more details.",
                                     service->name());
            }
        }
        else
        {
            rval = false;
            config_runtime_error("Router '%s' does not support reconfiguration.",
                                 service->router_name());
        }
    }

    if (rval)
    {
        service_serialize(service);
        MXS_NOTICE("Updated service '%s': %s=%s", service->name(), key.c_str(), value.c_str());
    }

    return rval;
}

bool runtime_alter_maxscale(const char* name, const char* value)
{
    MXS_CONFIG& cnf = *config_get_global_options();
    std::string key = name;
    bool rval = false;

    std::lock_guard<std::mutex> guard(crt_lock);

    if (key == CN_AUTH_CONNECT_TIMEOUT)
    {
        time_t timeout = get_positive_int(value);
        if (timeout)
        {
            MXS_NOTICE("Updated '%s' from %ld to %ld",
                       CN_AUTH_CONNECT_TIMEOUT,
                       cnf.auth_conn_timeout,
                       timeout);
            cnf.auth_conn_timeout = timeout;
            rval = true;
        }
        else
        {
            config_runtime_error("Invalid timeout value for '%s': %s", CN_AUTH_CONNECT_TIMEOUT, value);
        }
    }
    else if (key == CN_AUTH_READ_TIMEOUT)
    {
        time_t timeout = get_positive_int(value);
        if (timeout)
        {
            MXS_NOTICE("Updated '%s' from %ld to %ld",
                       CN_AUTH_READ_TIMEOUT,
                       cnf.auth_read_timeout,
                       timeout);
            cnf.auth_read_timeout = timeout;
            rval = true;
        }
        else
        {
            config_runtime_error("Invalid timeout value for '%s': %s", CN_AUTH_READ_TIMEOUT, value);
        }
    }
    else if (key == CN_AUTH_WRITE_TIMEOUT)
    {
        time_t timeout = get_positive_int(value);
        if (timeout)
        {
            MXS_NOTICE("Updated '%s' from %ld to %ld",
                       CN_AUTH_WRITE_TIMEOUT,
                       cnf.auth_write_timeout,
                       timeout);
            cnf.auth_write_timeout = timeout;
            rval = true;
        }
        else
        {
            config_runtime_error("Invalid timeout value for '%s': %s", CN_AUTH_WRITE_TIMEOUT, value);
        }
    }
    else if (key == CN_ADMIN_AUTH)
    {
        int boolval = config_truth_value(value);

        if (boolval != -1)
        {
            MXS_NOTICE("Updated '%s' from '%s' to '%s'",
                       CN_ADMIN_AUTH,
                       cnf.admin_auth ? "true" : "false",
                       boolval ? "true" : "false");
            cnf.admin_auth = boolval;
            rval = true;
        }
        else
        {
            config_runtime_error("Invalid boolean value for '%s': %s", CN_ADMIN_AUTH, value);
        }
    }
    else if (key == CN_ADMIN_LOG_AUTH_FAILURES)
    {
        int boolval = config_truth_value(value);

        if (boolval != -1)
        {
            MXS_NOTICE("Updated '%s' from '%s' to '%s'",
                       CN_ADMIN_LOG_AUTH_FAILURES,
                       cnf.admin_log_auth_failures ? "true" : "false",
                       boolval ? "true" : "false");
            cnf.admin_log_auth_failures = boolval;
            rval = true;
        }
        else
        {
            config_runtime_error("Invalid boolean value for '%s': %s", CN_ADMIN_LOG_AUTH_FAILURES, value);
        }
    }
    else if (key == CN_PASSIVE)
    {
        int boolval = config_truth_value(value);

        if (boolval != -1)
        {
            MXS_NOTICE("Updated '%s' from '%s' to '%s'",
                       CN_PASSIVE,
                       cnf.passive ? "true" : "false",
                       boolval ? "true" : "false");

            if (cnf.passive && !boolval)
            {
                // This MaxScale is being promoted to the active instance
                cnf.promoted_at = mxs_clock();
            }

            cnf.passive = boolval;
            rval = true;
        }
        else
        {
            config_runtime_error("Invalid boolean value for '%s': %s", CN_PASSIVE, value);
        }
    }
    else if (key == CN_QUERY_CLASSIFIER_CACHE_SIZE)
    {
        uint64_t max_size;

        if (get_suffixed_size(value, &max_size))
        {
            decltype(QC_CACHE_PROPERTIES::max_size) new_size = max_size;

            if (new_size >= 0)
            {
                MXS_NOTICE("Updated '%s' from %" PRIi64 " to %lu",
                           CN_QUERY_CLASSIFIER_CACHE_SIZE,
                           cnf.qc_cache_properties.max_size,
                           max_size);

                cnf.qc_cache_properties.max_size = new_size;
                qc_set_cache_properties(&cnf.qc_cache_properties);
                rval = true;
            }
            else
            {
                config_runtime_error("Value too large for '%s': %s", CN_QUERY_CLASSIFIER_CACHE_SIZE, value);
            }
        }
        else
        {
            config_runtime_error("Invalid size value for '%s': %s", CN_QUERY_CLASSIFIER_CACHE_SIZE, value);
        }
    }
    else if (key == CN_WRITEQ_HIGH_WATER)
    {
        uint64_t size = 0;

        if (!get_suffixed_size(value, &size))
        {
            config_runtime_error("Invalid value for %s: %s", CN_WRITEQ_HIGH_WATER, value);
        }
        else if (size < MIN_WRITEQ_HIGH_WATER)
        {
            config_runtime_error("The specified '%s' is smaller than the minimum allowed size %lu.",
                                 CN_WRITEQ_HIGH_WATER, MIN_WRITEQ_HIGH_WATER);
        }
        else
        {
            rval = true;
            config_set_writeq_high_water(size);
            MXS_NOTICE("'%s' set to: %lu", CN_WRITEQ_HIGH_WATER, size);
        }
    }
    else if (key == CN_WRITEQ_LOW_WATER)
    {
        uint64_t size = 0;

        if (!get_suffixed_size(value, &size))
        {
            config_runtime_error("Invalid value for '%s': %s", CN_WRITEQ_LOW_WATER, value);
        }
        else if (size < MIN_WRITEQ_LOW_WATER)
        {
            config_runtime_error("The specified '%s' is smaller than the minimum allowed size %lu.",
                                 CN_WRITEQ_LOW_WATER, MIN_WRITEQ_LOW_WATER);
        }
        else
        {
            rval = true;
            config_set_writeq_low_water(size);
            MXS_NOTICE("'%s' set to: %lu", CN_WRITEQ_LOW_WATER, size);
        }
    }
    else if (key == CN_MS_TIMESTAMP)
    {
        mxs_log_set_highprecision_enabled(config_truth_value(value));
        rval = true;
    }
    else if (key == CN_SKIP_PERMISSION_CHECKS)
    {
        cnf.skip_permission_checks = config_truth_value(value);
        rval = true;
    }
    else if (key == CN_QUERY_RETRIES)
    {
        int intval = get_positive_int(value);
        if (intval)
        {
            cnf.query_retries = intval;
            rval = true;
        }
        else
        {
            config_runtime_error("Invalid timeout value for '%s': %s", CN_QUERY_RETRIES, value);
        }
    }
    else if (key == CN_QUERY_RETRY_TIMEOUT)
    {
        int intval = get_positive_int(value);
        if (intval)
        {
            cnf.query_retry_timeout = intval;
            rval = true;
        }
        else
        {
            config_runtime_error("Invalid timeout value for '%s': %s", CN_QUERY_RETRY_TIMEOUT, value);
        }
    }
    else if (key == CN_RETAIN_LAST_STATEMENTS)
    {
        int intval = get_positive_int(value);
        if (intval)
        {
            session_set_retain_last_statements(intval);
            rval = true;
        }
        else
        {
            config_runtime_error("Invalid value for '%s': %s", CN_RETAIN_LAST_STATEMENTS, value);
        }
    }
    else if (key == CN_DUMP_LAST_STATEMENTS)
    {
        rval = true;
        if (strcmp(value, "on_close") == 0)
        {
            session_set_dump_statements(SESSION_DUMP_STATEMENTS_ON_CLOSE);
        }
        else if (strcmp(value, "on_error") == 0)
        {
            session_set_dump_statements(SESSION_DUMP_STATEMENTS_ON_ERROR);
        }
        else if (strcmp(value, "never") == 0)
        {
            session_set_dump_statements(SESSION_DUMP_STATEMENTS_NEVER);
        }
        else
        {
            rval = false;
            config_runtime_error("%s can have the values 'never', 'on_close' or 'on_error'.",
                                 CN_DUMP_LAST_STATEMENTS);
        }
    }
<<<<<<< HEAD
    else if (key == CN_MAX_AUTH_ERRORS_UNTIL_BLOCK)
    {
        if (int intval = get_positive_int(value))
        {
            MXS_NOTICE("Updated '%s' from %d to %d",
                       CN_MAX_AUTH_ERRORS_UNTIL_BLOCK,
                       cnf.max_auth_errors_until_block,
                       intval);
            cnf.max_auth_errors_until_block = intval;
=======
    else if (key == CN_SESSION_TRACE)
    {
        char* endptr;
        long intval = strtol(value, &endptr, 10);

        if (*endptr == '\0' && intval >= 0)
        {
            session_set_session_trace(intval);
            mxb_log_set_session_trace(true);
>>>>>>> 5389e9e2
            rval = true;
        }
        else
        {
<<<<<<< HEAD
            config_runtime_error("Invalid value for '%s': %s", CN_MAX_AUTH_ERRORS_UNTIL_BLOCK, value);
=======
            rval = false;
            config_runtime_error("Invalid value for '%s': %s", CN_SESSION_TRACE, value);
>>>>>>> 5389e9e2
        }
    }
    else if (config_can_modify_at_runtime(key.c_str()))
    {
        config_runtime_error("Global parameter '%s' cannot be modified at runtime", name);
    }
    else
    {
        config_runtime_error("Unknown global parameter: %s=%s", name, value);
    }

    if (rval)
    {
        config_global_serialize();
    }

    return rval;
}

// Helper for runtime_create_listener
inline void set_if_not_null(MXS_CONFIG_PARAMETER& params, const char* name,
                            const char* value, const char* dflt = nullptr)
{
    if ((!value || strcasecmp(value, CN_DEFAULT) == 0) && dflt)
    {
        params.set(name, dflt);
    }
    else if (value)
    {
        params.set(name, value);
    }
}

bool runtime_create_listener(Service* service,
                             const char* name,
                             const char* addr,
                             const char* port,
                             const char* proto,
                             const char* auth,
                             const char* auth_opt,
                             const char* ssl_key,
                             const char* ssl_cert,
                             const char* ssl_ca,
                             const char* ssl_version,
                             const char* ssl_depth,
                             const char* verify_ssl)
{
    if (proto == NULL || strcasecmp(proto, CN_DEFAULT) == 0)
    {
        proto = "mariadbclient";
    }

    if (auth && strcasecmp(auth, CN_DEFAULT) == 0)
    {
        // The protocol default authenticator is used
        auth = nullptr;
    }
    if (auth_opt && strcasecmp(auth_opt, CN_DEFAULT) == 0)
    {
        auth_opt = nullptr;
    }

    MXS_CONFIG_PARAMETER params;
    bool ok;
    tie(ok, params) = load_defaults(proto, MODULE_PROTOCOL, CN_LISTENER);
    params.set(CN_SERVICE, service->name());
    set_if_not_null(params, CN_AUTHENTICATOR, auth);
    set_if_not_null(params, CN_AUTHENTICATOR_OPTIONS, auth_opt);
    bool use_socket = (addr && *addr == '/');

    if (use_socket)
    {
        params.set(CN_SOCKET, addr);
    }
    else
    {
        set_if_not_null(params, CN_PORT, port, "3306");
        set_if_not_null(params, CN_ADDRESS, addr, "::");
    }

    if (ssl_key || ssl_cert || ssl_ca)
    {
        params.set(CN_SSL, CN_REQUIRED);
        set_if_not_null(params, CN_SSL_KEY, ssl_key);
        set_if_not_null(params, CN_SSL_CERT, ssl_cert);
        set_if_not_null(params, CN_SSL_CA_CERT, ssl_ca);
        set_if_not_null(params, CN_SSL_VERSION, ssl_version);
        set_if_not_null(params, CN_SSL_CERT_VERIFY_DEPTH, ssl_depth);
        set_if_not_null(params, CN_SSL_VERIFY_PEER_CERTIFICATE, verify_ssl);
    }

    unsigned short u_port = atoi(port);
    bool rval = false;

    std::lock_guard<std::mutex> guard(crt_lock);
    std::string reason;

    SListener old_listener = use_socket ?
        listener_find_by_address(params.get_string(CN_ADDRESS), params.get_integer(CN_PORT)) :
        listener_find_by_socket(params.get_string(CN_SOCKET));

    if (!ok)
    {
        config_runtime_error("Failed to load module '%s'", proto);
    }
    else if (listener_find(name))
    {
        config_runtime_error("Listener '%s' already exists", name);
    }
    else if (old_listener)
    {
        config_runtime_error("Listener '%s' already listens on [%s]:%u", old_listener->name(),
                             old_listener->address(), old_listener->port());
    }
    else if (config_is_valid_name(name, &reason))
    {
        auto listener = Listener::create(name, proto, params);

        if (listener && listener_serialize(listener))
        {
            if (listener->listen())
            {
                MXS_NOTICE("Created listener '%s' at %s:%u for service '%s'",
                           name, listener->address(), listener->port(), service->name());

                rval = true;
            }
            else
            {
                config_runtime_error("Listener '%s' was created but failed to start it.", name);
                Listener::destroy(listener);
                mxb_assert(!listener_find(name));
            }
        }
        else
        {
            config_runtime_error("Failed to create listener '%s'. Read the MaxScale error log "
                                 "for more details.", name);
        }
    }
    else
    {
        config_runtime_error("%s", reason.c_str());
    }

    return rval;
}

bool runtime_destroy_listener(Service* service, const char* name)
{
    char filename[PATH_MAX];
    snprintf(filename, sizeof(filename), "%s/%s.cnf", get_config_persistdir(), name);

    std::lock_guard<std::mutex> guard(crt_lock);

    if (unlink(filename) == -1)
    {
        if (errno != ENOENT)
        {
            MXS_ERROR("Failed to remove persisted listener configuration '%s': %d, %s",
                      filename, errno, mxs_strerror(errno));
            return false;
        }
        else
        {
            MXS_WARNING("Persisted configuration file for listener '%s' was not found. This means that the "
                        "listener was not created at runtime. Remove the listener manually from the correct "
                        "configuration file to permanently destroy the listener.", name);
        }
    }

    bool rval = false;

    if (!service_remove_listener(service, name))
    {
        MXS_ERROR("Failed to destroy listener '%s' for service '%s'", name, service->name());
        config_runtime_error("Failed to destroy listener '%s' for service '%s'", name, service->name());
    }
    else
    {
        rval = true;
        MXS_NOTICE("Destroyed listener '%s' for service '%s'. The listener "
                   "will be removed after the next restart of MaxScale or "
                   "when the associated service is destroyed.",
                   name,
                   service->name());
    }

    return rval;
}

bool runtime_create_monitor(const char* name, const char* module, MXS_CONFIG_PARAMETER* params)
{
    std::lock_guard<std::mutex> guard(crt_lock);
    bool rval = false;

    if (MonitorManager::find_monitor(name) == NULL)
    {
        std::string reason;

        if (config_is_valid_name(name, &reason))
        {
            MXS_CONFIG_PARAMETER final_params;
            bool ok;
            tie(ok, final_params) = load_defaults(module, MODULE_MONITOR, CN_MONITOR);

            if (ok)
            {
                if (params)
                {
                    final_params.set_multiple(*params);
                }

                Monitor* monitor = MonitorManager::create_monitor(name, module, &final_params);

                if (!monitor)
                {
                    config_runtime_error("Could not create monitor '%s' with module '%s'", name, module);
                }
                else if (!MonitorManager::monitor_serialize(monitor))
                {
                    config_runtime_error("Failed to serialize monitor '%s'", name);
                }
                else
                {
                    MXS_NOTICE("Created monitor '%s'", name);
                    rval = true;
                }
            }
        }
        else
        {
            config_runtime_error("%s", reason.c_str());
        }
    }
    else
    {
        config_runtime_error("Can't create monitor '%s', it already exists", name);
    }

    return rval;
}

bool runtime_create_filter(const char* name, const char* module, MXS_CONFIG_PARAMETER* params)
{
    std::lock_guard<std::mutex> guard(crt_lock);
    bool rval = false;

    if (!filter_find(name))
    {
        SFilterDef filter;
        MXS_CONFIG_PARAMETER parameters;
        bool ok;
        tie(ok, parameters) = load_defaults(module, MODULE_FILTER, CN_FILTER);

        if (ok)
        {
            std::string reason;

            if (config_is_valid_name(name, &reason))
            {
                if (params)
                {
                    parameters.set_multiple(*params);
                }

                if (!(filter = filter_alloc(name, module, &parameters)))
                {
                    config_runtime_error("Could not create filter '%s' with module '%s'", name, module);
                }
            }
            else
            {
                config_runtime_error("%s", reason.c_str());
            }
        }

        if (filter)
        {
            if (filter_serialize(filter))
            {
                MXS_NOTICE("Created filter '%s'", name);
                rval = true;
            }
            else
            {
                config_runtime_error("Failed to serialize filter '%s'", name);
            }
        }
    }
    else
    {
        config_runtime_error("Can't create filter '%s', it already exists", name);
    }

    return rval;
}

bool runtime_destroy_filter(const SFilterDef& filter)
{
    mxb_assert(filter);
    bool rval = false;
    std::lock_guard<std::mutex> guard(crt_lock);

    if (filter_can_be_destroyed(filter))
    {
        filter_destroy(filter);
        rval = true;
    }
    else
    {
        config_runtime_error("Filter '%s' cannot be destroyed: Remove it from all services "
                             "first",
                             filter->name.c_str());
    }

    return rval;
}

static bool runtime_create_service(const char* name, const char* router, MXS_CONFIG_PARAMETER* params)
{
    std::lock_guard<std::mutex> guard(crt_lock);
    bool rval = false;

    if (service_internal_find(name) == NULL)
    {
        Service* service = NULL;
        MXS_CONFIG_PARAMETER parameters;
        bool ok;
        tie(ok, parameters) = load_defaults(router, MODULE_ROUTER, CN_SERVICE);

        if (ok)
        {
            std::string reason;
            if (config_is_valid_name(name, &reason))
            {
                if (params)
                {
                    parameters.set_multiple(*params);
                }

                if ((service = service_alloc(name, router, &parameters)) == nullptr)
                {
                    config_runtime_error("Could not create service '%s' with module '%s'", name, router);
                }
                else if (!service_serialize(service))
                {
                    config_runtime_error("Failed to serialize service '%s'", name);
                }
                else
                {
                    MXS_NOTICE("Created service '%s'", name);
                    rval = true;
                }
            }
            else
            {
                config_runtime_error("%s", reason.c_str());
            }
        }
    }
    else
    {
        config_runtime_error("Can't create service '%s', it already exists", name);
    }

    return rval;
}

bool runtime_destroy_service(Service* service)
{
    bool rval = false;
    std::lock_guard<std::mutex> guard(crt_lock);
    mxb_assert(service && service->active);

    if (service_can_be_destroyed(service))
    {
        service_destroy(service);
        rval = true;
    }
    else
    {
        config_runtime_error("Service '%s' cannot be destroyed: Remove all servers and "
                             "destroy all listeners first",
                             service->name());
    }

    return rval;
}

bool runtime_destroy_monitor(Monitor* monitor)
{
    bool rval = false;

    if (Service* s = service_uses_monitor(monitor))
    {
        config_runtime_error("Monitor '%s' cannot be destroyed as it is used by service '%s'",
                             monitor->name(), s->name());
    }
    else
    {
        char filename[PATH_MAX];
        snprintf(filename, sizeof(filename), "%s/%s.cnf", get_config_persistdir(), monitor->name());

        std::lock_guard<std::mutex> guard(crt_lock);

        if (unlink(filename) == -1 && errno != ENOENT)
        {
            MXS_ERROR("Failed to remove persisted monitor configuration '%s': %d, %s",
                      filename,
                      errno,
                      mxs_strerror(errno));
        }
        else
        {
            rval = true;
        }
    }

    if (rval)
    {
        MonitorManager::deactivate_monitor(monitor);
        MXS_NOTICE("Destroyed monitor '%s'", monitor->name());
    }

    return rval;
}

static MXS_CONFIG_PARAMETER extract_parameters_from_json(json_t* json)
{
    MXS_CONFIG_PARAMETER rval;
    if (json_t* parameters = mxs_json_pointer(json, MXS_JSON_PTR_PARAMETERS))
    {
        const char* key;
        json_t* value;

        json_object_foreach(parameters, key, value)
        {
            if (!json_is_null(value) && !json_is_array(value) && !json_is_object(value))
            {
                mxb_assert(!mxs::json_to_string(value).empty());
                rval.set(key, mxs::json_to_string(value));
            }
        }
    }

    return rval;
}

static bool extract_ordered_relations(json_t* json,
                                      StringVector& relations,
                                      const char* relation_type,
                                      JsonValidator relation_check)
{
    bool rval = true;
    json_t* arr = mxs_json_pointer(json, relation_type);

    if (arr && json_is_array(arr))
    {
        size_t size = json_array_size(arr);

        for (size_t j = 0; j < size; j++)
        {
            json_t* obj = json_array_get(arr, j);
            json_t* id = json_object_get(obj, CN_ID);
            json_t* type = mxs_json_pointer(obj, CN_TYPE);

            if (id && json_is_string(id)
                && type && json_is_string(type))
            {
                std::string id_value = json_string_value(id);
                std::string type_value = json_string_value(type);

                if (relation_check(type_value, id_value))
                {
                    relations.push_back(id_value);
                }
                else
                {
                    rval = false;
                }
            }
            else
            {
                rval = false;
            }
        }
    }

    return rval;
}

static bool extract_relations(json_t* json,
                              StringSet& relations,
                              const char* relation_type,
                              JsonValidator relation_check)
{
    StringVector values;
    bool rval = extract_ordered_relations(json, values, relation_type, relation_check);
    relations.insert(values.begin(), values.end());
    return rval;
}

static inline bool is_null_relation(json_t* json, const char* relation)
{
    std::string str(relation);
    size_t pos = str.rfind("/data");

    mxb_assert(pos != std::string::npos);
    str = str.substr(0, pos);

    json_t* data = mxs_json_pointer(json, relation);
    json_t* base = mxs_json_pointer(json, str.c_str());

    return (data && json_is_null(data)) || (base && json_is_null(base));
}

static const char* json_type_to_string(const json_t* json)
{
    mxb_assert(json);

    if (json_is_object(json))
    {
        return "an object";
    }
    else if (json_is_array(json))
    {
        return "an array";
    }
    else if (json_is_string(json))
    {
        return "a string";
    }
    else if (json_is_integer(json))
    {
        return "an integer";
    }
    else if (json_is_real(json))
    {
        return "a real number";
    }
    else if (json_is_boolean(json))
    {
        return "a boolean";
    }
    else if (json_is_null(json))
    {
        return "a null value";
    }
    else
    {
        mxb_assert(!true);
        return "an unknown type";
    }
}

static inline const char* get_string_or_null(json_t* json, const char* path)
{
    const char* rval = NULL;
    json_t* value = mxs_json_pointer(json, path);

    if (value && json_is_string(value))
    {
        rval = json_string_value(value);
    }

    return rval;
}

bool runtime_is_string_or_null(json_t* json, const char* path)
{
    bool rval = true;
    json_t* value = mxs_json_pointer(json, path);

    if (value && !json_is_string(value))
    {
        config_runtime_error("Parameter '%s' is not a string but %s", path, json_type_to_string(value));
        rval = false;
    }

    return rval;
}

bool runtime_is_bool_or_null(json_t* json, const char* path)
{
    bool rval = true;
    json_t* value = mxs_json_pointer(json, path);

    if (value && !json_is_boolean(value))
    {
        config_runtime_error("Parameter '%s' is not a boolean but %s", path, json_type_to_string(value));
        rval = false;
    }

    return rval;
}

bool runtime_is_size_or_null(json_t* json, const char* path)
{
    bool rval = true;
    json_t* value = mxs_json_pointer(json, path);

    if (value)
    {
        if (!json_is_integer(value) && !json_is_string(value))
        {
            config_runtime_error("Parameter '%s' is not an integer or a string but %s",
                                 path,
                                 json_type_to_string(value));
            rval = false;
        }
        else if ((json_is_integer(value) && json_integer_value(value) < 0)
                 || (json_is_string(value) && !get_suffixed_size(json_string_value(value), nullptr)))
        {
            config_runtime_error("Parameter '%s' is not a valid size", path);
            rval = false;
        }
    }

    return rval;
}

bool runtime_is_count_or_null(json_t* json, const char* path)
{
    bool rval = true;
    json_t* value = mxs_json_pointer(json, path);

    if (value)
    {
        if (!json_is_integer(value))
        {
            config_runtime_error("Parameter '%s' is not an integer but %s", path, json_type_to_string(value));
            rval = false;
        }
        else if (json_integer_value(value) < 0)
        {
            config_runtime_error("Parameter '%s' is a negative integer", path);
            rval = false;
        }
    }

    return rval;
}

/** Check that the body at least defies a data member */
static bool is_valid_resource_body(json_t* json)
{
    bool rval = true;

    if (mxs_json_pointer(json, MXS_JSON_PTR_DATA) == NULL)
    {
        config_runtime_error("No '%s' field defined", MXS_JSON_PTR_DATA);
        rval = false;
    }
    else
    {
        // Check that the relationship JSON is well-formed
        const std::vector<const char*> relations =
        {
            MXS_JSON_PTR_RELATIONSHIPS "/servers",
            MXS_JSON_PTR_RELATIONSHIPS "/services",
            MXS_JSON_PTR_RELATIONSHIPS "/monitors",
            MXS_JSON_PTR_RELATIONSHIPS "/filters",
        };

        for (auto it = relations.begin(); it != relations.end(); it++)
        {
            json_t* j = mxs_json_pointer(json, *it);

            if (j && !json_is_object(j))
            {
                config_runtime_error("Relationship '%s' is not an object", *it);
                rval = false;
            }
        }
    }

    return rval;
}

static bool server_alter_fields_are_valid(json_t* json)
{
    bool rval = false;
    json_t* address = mxs_json_pointer(json, MXS_JSON_PTR_PARAM_ADDRESS);
    json_t* socket = mxs_json_pointer(json, MXS_JSON_PTR_PARAM_SOCKET);
    json_t* port = mxs_json_pointer(json, MXS_JSON_PTR_PARAM_PORT);

    if (address && socket)
    {
        config_runtime_error("Request body defines both of the '%s' and '%s' fields",
                             MXS_JSON_PTR_PARAM_ADDRESS, MXS_JSON_PTR_PARAM_SOCKET);
    }
    else if (address && !json_is_string(address))
    {
        config_runtime_error("The '%s' field is not a string", MXS_JSON_PTR_PARAM_ADDRESS);
    }
    else if (address && json_is_string(address) && json_string_value(address)[0] == '/')
    {
        config_runtime_error("The '%s' field is not a valid address", MXS_JSON_PTR_PARAM_ADDRESS);
    }
    else if (socket && !json_is_string(socket))
    {
        config_runtime_error("The '%s' field is not a string", MXS_JSON_PTR_PARAM_SOCKET);
    }
    else if (port && !json_is_integer(port))
    {
        config_runtime_error("The '%s' field is not an integer", MXS_JSON_PTR_PARAM_PORT);
    }
    else if (socket && !json_is_string(socket))
    {
        config_runtime_error("The '%s' field is not a string", MXS_JSON_PTR_PARAM_SOCKET);
    }
    else
    {
        rval = true;
    }

    return rval;
}

static bool server_contains_required_fields(json_t* json)
{
    json_t* id = mxs_json_pointer(json, MXS_JSON_PTR_ID);
    json_t* port = mxs_json_pointer(json, MXS_JSON_PTR_PARAM_PORT);
    json_t* address = mxs_json_pointer(json, MXS_JSON_PTR_PARAM_ADDRESS);
    json_t* socket = mxs_json_pointer(json, MXS_JSON_PTR_PARAM_SOCKET);
    json_t* proto = mxs_json_pointer(json, MXS_JSON_PTR_PARAM_PROTOCOL);
    bool rval = false;

    if (!id)
    {
        config_runtime_error("Request body does not define the '%s' field", MXS_JSON_PTR_ID);
    }
    else if (!json_is_string(id))
    {
        config_runtime_error("The '%s' field is not a string", MXS_JSON_PTR_ID);
    }
    else if (!address && !socket)
    {
        config_runtime_error("Request body does not define '%s' or '%s'",
                             MXS_JSON_PTR_PARAM_ADDRESS, MXS_JSON_PTR_PARAM_SOCKET);
    }
    else if (address && socket)
    {
        config_runtime_error("Request body defines both of the '%s' and '%s' fields",
                             MXS_JSON_PTR_PARAM_ADDRESS, MXS_JSON_PTR_PARAM_SOCKET);
    }
    else if (address && !json_is_string(address))
    {
        config_runtime_error("The '%s' field is not a string", MXS_JSON_PTR_PARAM_ADDRESS);
    }
    else if (address && json_is_string(address) && json_string_value(address)[0] == '/')
    {
        config_runtime_error("The '%s' field is not a valid address", MXS_JSON_PTR_PARAM_ADDRESS);
    }
    else if (socket && !json_is_string(socket))
    {
        config_runtime_error("The '%s' field is not a string", MXS_JSON_PTR_PARAM_SOCKET);
    }
    else if (!address && port)
    {
        config_runtime_error("Request body does not define the '%s' field", MXS_JSON_PTR_PARAM_PORT);
    }
    else if (port && !json_is_integer(port))
    {
        config_runtime_error("The '%s' field is not an integer", MXS_JSON_PTR_PARAM_PORT);
    }
    else if (!proto)
    {
        config_runtime_error("No protocol defined at JSON path '%s'", MXS_JSON_PTR_PARAM_PROTOCOL);
    }
    else if (!json_is_string(proto))
    {
        config_runtime_error("The '%s' field is not a string", MXS_JSON_PTR_PARAM_PROTOCOL);
    }
    else
    {
        rval = true;
    }

    return rval;
}

static bool server_relation_is_valid(const std::string& type, const std::string& value)
{
    return (type == CN_SERVICES && service_internal_find(value.c_str()))
           || (type == CN_MONITORS && MonitorManager::find_monitor(value.c_str()));
}

static bool filter_to_service_relation_is_valid(const std::string& type, const std::string& value)
{
    return type == CN_SERVICES && service_internal_find(value.c_str());
}

static bool service_to_filter_relation_is_valid(const std::string& type, const std::string& value)
{
    return type == CN_FILTERS && filter_find(value.c_str());
}

static bool unlink_server_from_objects(Server* server, StringSet& relations)
{
    bool rval = true;

    for (StringSet::iterator it = relations.begin(); it != relations.end(); it++)
    {
        if (!runtime_unlink_server(server, it->c_str()))
        {
            rval = false;
        }
    }

    return rval;
}

static bool link_server_to_objects(Server* server, StringSet& relations)
{
    bool rval = true;

    for (StringSet::iterator it = relations.begin(); it != relations.end(); it++)
    {
        if (!runtime_link_server(server, it->c_str()))
        {
            unlink_server_from_objects(server, relations);
            rval = false;
            break;
        }
    }

    return rval;
}

static std::string json_int_to_string(json_t* json)
{
    char str[25];   // Enough to store any 64-bit integer value
    int64_t i = json_integer_value(json);
    snprintf(str, sizeof(str), "%ld", i);
    return std::string(str);
}

static inline bool have_ssl_json(json_t* params)
{
    return mxs_json_pointer(params, CN_SSL_KEY)
           || mxs_json_pointer(params, CN_SSL_CERT)
           || mxs_json_pointer(params, CN_SSL_CA_CERT);
}

namespace
{

enum object_type
{
    OT_SERVER,
    OT_LISTENER
};
}

static bool validate_ssl_json(json_t* params, object_type type)
{
    bool rval = true;

    if (runtime_is_string_or_null(params, CN_SSL_KEY)
        && runtime_is_string_or_null(params, CN_SSL_CERT)
        && runtime_is_string_or_null(params, CN_SSL_CA_CERT)
        && runtime_is_string_or_null(params, CN_SSL_VERSION)
        && runtime_is_count_or_null(params, CN_SSL_CERT_VERIFY_DEPTH))
    {
        json_t* key = mxs_json_pointer(params, CN_SSL_KEY);
        json_t* cert = mxs_json_pointer(params, CN_SSL_CERT);
        json_t* ca_cert = mxs_json_pointer(params, CN_SSL_CA_CERT);

        if (type == OT_LISTENER && !(key && cert && ca_cert))
        {
            config_runtime_error("SSL configuration for listeners requires "
                                 "'%s', '%s' and '%s' parameters",
                                 CN_SSL_KEY,
                                 CN_SSL_CERT,
                                 CN_SSL_CA_CERT);
            rval = false;
        }
        else if (type == OT_SERVER)
        {
            if (!ca_cert)
            {
                config_runtime_error("SSL configuration for servers requires "
                                     "at least the '%s' parameter",
                                     CN_SSL_CA_CERT);
                rval = false;
            }
            else if ((key == nullptr) != (cert == nullptr))
            {
                config_runtime_error("Both '%s' and '%s' must be defined", CN_SSL_KEY, CN_SSL_CERT);
                rval = false;
            }
        }

        json_t* ssl_version = mxs_json_pointer(params, CN_SSL_VERSION);
        const char* ssl_version_str = ssl_version ? json_string_value(ssl_version) : NULL;

        if (ssl_version_str && string_to_ssl_method_type(ssl_version_str) == SERVICE_SSL_UNKNOWN)
        {
            config_runtime_error("Invalid value for '%s': %s", CN_SSL_VERSION, ssl_version_str);
            rval = false;
        }
    }

    return rval;
}

bool runtime_create_server_from_json(json_t* json)
{
    bool rval = false;
    StringSet relations;

    if (is_valid_resource_body(json) && server_contains_required_fields(json)
        && extract_relations(json, relations, MXS_JSON_PTR_RELATIONSHIPS_SERVICES, server_relation_is_valid)
        && extract_relations(json, relations, MXS_JSON_PTR_RELATIONSHIPS_MONITORS, server_relation_is_valid))
    {
        const char* name = json_string_value(mxs_json_pointer(json, MXS_JSON_PTR_ID));
        const char* protocol = json_string_value(mxs_json_pointer(json, MXS_JSON_PTR_PARAM_PROTOCOL));
        mxb_assert(name && protocol);

        if (Server::find_by_unique_name(name))
        {
            config_runtime_error("Server '%s' already exists", name);
        }
        else
        {
            MXS_CONFIG_PARAMETER params;
            bool ok;
            tie(ok, params) = load_defaults(protocol, MODULE_PROTOCOL, CN_SERVER);

            if (ok)
            {
                params.set_multiple(extract_parameters_from_json(json));

                if (Server* server = Server::server_alloc(name, params))
                {
                    if (link_server_to_objects(server, relations) && server->serialize())
                    {
                        rval = true;
                    }
                    else
                    {
                        runtime_destroy_server(server);
                    }
                }

                if (!rval)
                {
                    config_runtime_error("Failed to create server '%s', see error log for more details",
                                         name);
                }
            }
        }
    }

    return rval;
}

bool server_to_object_relations(Server* server, json_t* old_json, json_t* new_json)
{
    if (mxs_json_pointer(new_json, MXS_JSON_PTR_RELATIONSHIPS_SERVICES) == NULL
        && mxs_json_pointer(new_json, MXS_JSON_PTR_RELATIONSHIPS_MONITORS) == NULL)
    {
        /** No change to relationships */
        return true;
    }

    const char* server_relation_types[] =
    {
        MXS_JSON_PTR_RELATIONSHIPS_SERVICES,
        MXS_JSON_PTR_RELATIONSHIPS_MONITORS,
        NULL
    };

    bool rval = true;
    StringSet old_relations;
    StringSet new_relations;

    for (int i = 0; server_relation_types[i]; i++)
    {
        // Extract only changed or deleted relationships
        if (is_null_relation(new_json, server_relation_types[i])
            || mxs_json_pointer(new_json, server_relation_types[i]))
        {
            if (!extract_relations(new_json,
                                   new_relations,
                                   server_relation_types[i],
                                   server_relation_is_valid)
                || !extract_relations(old_json,
                                      old_relations,
                                      server_relation_types[i],
                                      server_relation_is_valid))
            {
                rval = false;
                break;
            }
        }
    }

    if (rval)
    {
        StringSet removed_relations;
        StringSet added_relations;

        std::set_difference(old_relations.begin(),
                            old_relations.end(),
                            new_relations.begin(),
                            new_relations.end(),
                            std::inserter(removed_relations, removed_relations.begin()));

        std::set_difference(new_relations.begin(),
                            new_relations.end(),
                            old_relations.begin(),
                            old_relations.end(),
                            std::inserter(added_relations, added_relations.begin()));

        if (!unlink_server_from_objects(server, removed_relations)
            || !link_server_to_objects(server, added_relations))
        {
            rval = false;
        }
    }

    return rval;
}

bool runtime_alter_server_from_json(Server* server, json_t* new_json)
{
    bool rval = false;
    std::unique_ptr<json_t> old_json(server->to_json(""));
    mxb_assert(old_json.get());

    if (is_valid_resource_body(new_json)
        && server_to_object_relations(server, old_json.get(), new_json)
        && server_alter_fields_are_valid(new_json))
    {
        rval = true;
        json_t* parameters = mxs_json_pointer(new_json, MXS_JSON_PTR_PARAMETERS);
        json_t* old_parameters = mxs_json_pointer(old_json.get(), MXS_JSON_PTR_PARAMETERS);

        mxb_assert(old_parameters);

        if (parameters)
        {
            const char* key;
            json_t* value;

            json_object_foreach(parameters, key, value)
            {
                json_t* new_val = json_object_get(parameters, key);
                json_t* old_val = json_object_get(old_parameters, key);

                if (old_val && new_val && mxs::json_to_string(new_val) == mxs::json_to_string(old_val))
                {
                    /** No change in values */
                }
                else if (!runtime_alter_server(server, key, mxs::json_to_string(value).c_str()))
                {
                    rval = false;
                }
            }
        }
    }

    return rval;
}

static bool is_valid_relationship_body(json_t* json)
{
    bool rval = true;

    json_t* obj = mxs_json_pointer(json, MXS_JSON_PTR_DATA);

    if (!obj)
    {
        config_runtime_error("Field '%s' is not defined", MXS_JSON_PTR_DATA);
        rval = false;
    }
    else if (!json_is_array(obj) && !json_is_null(obj))
    {
        config_runtime_error("Field '%s' is not an array", MXS_JSON_PTR_DATA);
        rval = false;
    }

    return rval;
}

bool runtime_alter_server_relationships_from_json(Server* server, const char* type, json_t* json)
{
    bool rval = false;
    std::unique_ptr<json_t> old_json(server->to_json(""));
    mxb_assert(old_json.get());

    if (is_valid_relationship_body(json))
    {
        std::unique_ptr<json_t> j(json_pack("{s: {s: {s: {s: O}}}}",
                                            "data",
                                            "relationships",
                                            type,
                                            "data",
                                            json_object_get(json, "data")));

        if (server_to_object_relations(server, old_json.get(), j.get()))
        {
            rval = true;
        }
    }

    return rval;
}

static bool object_relation_is_valid(const std::string& type, const std::string& value)
{
    return type == CN_SERVERS && Server::find_by_unique_name(value);
}

static bool filter_relation_is_valid(const std::string& type, const std::string& value)
{
    return type == CN_FILTERS && filter_find(value.c_str());
}

//
// Constants for validate_object_json
//
const Relationship object_to_server
{
    MXS_JSON_PTR_RELATIONSHIPS_SERVERS,
    object_relation_is_valid
};

const Relationship filter_to_service
{
    MXS_JSON_PTR_RELATIONSHIPS_SERVICES,
    filter_to_service_relation_is_valid
};

const Relationship service_to_filter
{
    MXS_JSON_PTR_RELATIONSHIPS_FILTERS,
    service_to_filter_relation_is_valid
};

/**
 * @brief Do a coarse validation of the monitor JSON
 *
 * @param json          JSON to validate
 * @param paths         List of paths that must be string values
 * @param relationships List of JSON paths and validation functions to check
 *
 * @return True of the JSON is valid
 */
static bool validate_object_json(json_t* json,
                                 std::vector<std::string> paths,
                                 std::vector<Relationship> relationships)
{
    bool rval = false;
    json_t* value;

    if (is_valid_resource_body(json))
    {
        if (!(value = mxs_json_pointer(json, MXS_JSON_PTR_ID)))
        {
            config_runtime_error("Value not found: '%s'", MXS_JSON_PTR_ID);
        }
        else if (!json_is_string(value))
        {
            config_runtime_error("Value '%s' is not a string", MXS_JSON_PTR_ID);
        }
        else
        {
            for (const auto& a : paths)
            {
                if (!(value = mxs_json_pointer(json, a.c_str())))
                {
                    config_runtime_error("Invalid value for '%s'", a.c_str());
                }
                else if (!json_is_string(value))
                {
                    config_runtime_error("Value '%s' is not a string", a.c_str());
                }
            }

            for (const auto& a : relationships)
            {
                StringSet relations;
                if (extract_relations(json, relations, a.first, a.second))
                {
                    rval = true;
                }
            }
        }
    }

    return rval;
}

bool server_relationship_to_parameter(json_t* json, MXS_CONFIG_PARAMETER* params)
{
    StringSet relations;
    bool rval = false;

    if (extract_relations(json, relations, MXS_JSON_PTR_RELATIONSHIPS_SERVERS, object_relation_is_valid))
    {
        rval = true;

        if (!relations.empty())
        {
            auto servers = std::accumulate(std::next(relations.begin()), relations.end(), *relations.begin(),
                                           [](std::string sum, std::string s) {
                                               return sum + ',' + s;
                                           });
            params->set(CN_SERVERS, servers);
        }
        else if (json_t* rel = mxs_json_pointer(json, MXS_JSON_PTR_RELATIONSHIPS_SERVERS))
        {
            if (json_is_array(rel) || json_is_null(rel))
            {
                mxb_assert(json_is_null(rel) || json_array_size(rel) == 0);
                // Empty relationship, remove the parameter
                params->remove(CN_SERVERS);
            }
        }
    }

    return rval;
}

static bool unlink_object_from_servers(const char* target, StringSet& relations)
{
    bool rval = true;

    for (StringSet::iterator it = relations.begin(); it != relations.end(); it++)
    {
        auto server = Server::find_by_unique_name(*it);

        if (!server || !runtime_unlink_server(server, target))
        {
            rval = false;
            break;
        }
    }

    return rval;
}

static bool link_object_to_servers(const char* target, StringSet& relations)
{
    bool rval = true;

    for (StringSet::iterator it = relations.begin(); it != relations.end(); it++)
    {
        auto server = Server::find_by_unique_name(*it);

        if (!server || !runtime_link_server(server, target))
        {
            unlink_server_from_objects(server, relations);
            rval = false;
            break;
        }
    }

    return rval;
}

static bool validate_monitor_json(json_t* json)
{
    bool rval = true;
    json_t* params = mxs_json_pointer(json, MXS_JSON_PTR_PARAMETERS);

    for (auto a : {CN_USER, CN_PASSWORD})
    {
        if (!mxs_json_pointer(params, a))
        {
            config_runtime_error("Mandatory parameter '%s' is not defined", a);
            rval = false;
            break;
        }
    }

    return rval;
}

MXS_CONFIG_PARAMETER extract_parameters(json_t* json)
{
    MXS_CONFIG_PARAMETER params;
    json_t* parameters = mxs_json_pointer(json, MXS_JSON_PTR_PARAMETERS);

    if (parameters && json_is_object(parameters))
    {
        const char* key;
        json_t* value;

        json_object_foreach(parameters, key, value)
        {
            params.set(key, mxs::json_to_string(value));
        }
    }

    return params;
}

Monitor* runtime_create_monitor_from_json(json_t* json)
{
    Monitor* rval = nullptr;

    if (validate_object_json(json, {MXS_JSON_PTR_MODULE}, {object_to_server})
        && validate_monitor_json(json))
    {
        const char* name = json_string_value(mxs_json_pointer(json, MXS_JSON_PTR_ID));
        const char* module = json_string_value(mxs_json_pointer(json, MXS_JSON_PTR_MODULE));

        if (const MXS_MODULE* mod = get_module(module, MODULE_MONITOR))
        {
            MXS_CONFIG_PARAMETER params;
            bool ok;
            tie(ok, params) = load_defaults(module, MODULE_MONITOR, CN_MONITOR);
            mxb_assert(ok);

            params.set_multiple(extract_parameters(json));

            if (validate_param(config_monitor_params, mod->parameters, &params)
                && server_relationship_to_parameter(json, &params))
            {
                if (runtime_create_monitor(name, module, &params))
                {
                    rval = MonitorManager::find_monitor(name);
                    mxb_assert(rval);
                    MonitorManager::start_monitor(rval);
                }
            }
        }
        else
        {
            config_runtime_error("Unknown module: %s", module);
        }
    }

    return rval;
}

bool runtime_create_filter_from_json(json_t* json)
{
    bool rval = false;

    if (validate_object_json(json, {MXS_JSON_PTR_MODULE}, {filter_to_service}))
    {
        const char* name = json_string_value(mxs_json_pointer(json, MXS_JSON_PTR_ID));
        const char* module = json_string_value(mxs_json_pointer(json, MXS_JSON_PTR_MODULE));
        auto params = extract_parameters_from_json(json);

        rval = runtime_create_filter(name, module, &params);
    }

    return rval;
}

Service* runtime_create_service_from_json(json_t* json)
{
    Service* rval = NULL;

    if (validate_object_json(json, {MXS_JSON_PTR_ROUTER}, {service_to_filter, object_to_server}))
    {
        const char* name = json_string_value(mxs_json_pointer(json, MXS_JSON_PTR_ID));
        const char* router = json_string_value(mxs_json_pointer(json, MXS_JSON_PTR_ROUTER));
        auto params = extract_parameters_from_json(json);

        if (runtime_create_service(name, router, &params))
        {
            rval = service_internal_find(name);
            mxb_assert(rval);

            // Performing an alter right after creation takes care of server relationships
            if (!runtime_alter_service_from_json(rval, json))
            {
                runtime_destroy_service(rval);
                rval = NULL;
            }
            else
            {
                // This function sets the service in the correct state
                serviceStart(rval);
            }
        }
    }

    return rval;
}

bool object_to_server_relations(const char* target, json_t* old_json, json_t* new_json)
{
    if (mxs_json_pointer(new_json, MXS_JSON_PTR_RELATIONSHIPS_SERVERS) == NULL)
    {
        /** No change to relationships */
        return true;
    }

    bool rval = false;
    StringSet old_relations;
    StringSet new_relations;
    const char* object_relation = MXS_JSON_PTR_RELATIONSHIPS_SERVERS;

    if (extract_relations(old_json, old_relations, object_relation, object_relation_is_valid)
        && extract_relations(new_json, new_relations, object_relation, object_relation_is_valid))
    {
        StringSet removed_relations;
        StringSet added_relations;

        std::set_difference(old_relations.begin(),
                            old_relations.end(),
                            new_relations.begin(),
                            new_relations.end(),
                            std::inserter(removed_relations, removed_relations.begin()));

        std::set_difference(new_relations.begin(),
                            new_relations.end(),
                            old_relations.begin(),
                            old_relations.end(),
                            std::inserter(added_relations, added_relations.begin()));

        if (unlink_object_from_servers(target, removed_relations)
            && link_object_to_servers(target, added_relations))
        {
            rval = true;
        }
    }
    else
    {
        config_runtime_error("Invalid object relations for '%s'", target);
    }

    return rval;
}

bool service_to_filter_relations(Service* service, json_t* old_json, json_t* new_json)
{
    if (mxs_json_pointer(new_json, MXS_JSON_PTR_RELATIONSHIPS) == NULL)
    {
        // No relationships defined, nothing to change
        return true;
    }

    bool rval = false;
    StringVector old_relations;
    StringVector new_relations;
    const char* filter_relation = MXS_JSON_PTR_RELATIONSHIPS_FILTERS;

    if (extract_ordered_relations(old_json, old_relations, filter_relation, filter_relation_is_valid)
        && extract_ordered_relations(new_json, new_relations, filter_relation, filter_relation_is_valid))
    {
        if (old_relations == new_relations || service->set_filters(new_relations))
        {
            // Either no change in relationships took place or we successfully
            // updated the filter relationships
            rval = true;
        }
    }
    else
    {
        config_runtime_error("Invalid object relations for '%s'", service->name());
    }

    return rval;
}

bool runtime_alter_monitor_from_json(Monitor* monitor, json_t* new_json)
{
    bool success = false;
    std::unique_ptr<json_t> old_json(MonitorManager::monitor_to_json(monitor, ""));
    mxb_assert(old_json.get());
    const MXS_MODULE* mod = get_module(monitor->m_module.c_str(), MODULE_MONITOR);

    auto params = monitor->parameters();
    params.set_multiple(extract_parameters(new_json));

    if (is_valid_resource_body(new_json)
        && validate_param(config_monitor_params, mod->parameters, &params)
        && server_relationship_to_parameter(new_json, &params))
    {
        success = MonitorManager::reconfigure_monitor(monitor, params);
    }

    return success;
}

bool runtime_alter_monitor_relationships_from_json(Monitor* monitor, json_t* json)
{
    bool rval = false;
    std::unique_ptr<json_t> old_json(MonitorManager::monitor_to_json(monitor, ""));
    mxb_assert(old_json.get());

    if (is_valid_relationship_body(json))
    {
        std::unique_ptr<json_t> j(json_pack("{s: {s: {s: {s: O}}}}",
                                            "data",
                                            "relationships",
                                            "servers",
                                            "data",
                                            json_object_get(json, "data")));

        if (runtime_alter_monitor_from_json(monitor, j.get()))
        {
            rval = true;
        }
    }

    return rval;
}

bool runtime_alter_service_relationships_from_json(Service* service, const char* type, json_t* json)
{
    bool rval = false;
    std::unique_ptr<json_t> old_json(service_to_json(service, ""));
    mxb_assert(old_json.get());

    if (is_valid_relationship_body(json))
    {
        std::unique_ptr<json_t> j(json_pack("{s: {s: {s: {s: O}}}}",
                                            "data",
                                            "relationships",
                                            type,
                                            "data",
                                            json_object_get(json, "data")));

        if (strcmp(type, CN_SERVERS) == 0)
        {
            rval = object_to_server_relations(service->name(), old_json.get(), j.get());
        }
        else
        {
            mxb_assert(strcmp(type, CN_FILTERS) == 0);
            rval = service_to_filter_relations(service, old_json.get(), j.get());
        }
    }

    return rval;
}

/**
 * @brief Check if the service parameter can be altered at runtime
 *
 * @param key Parameter name
 * @return True if the parameter can be altered
 */
static bool is_dynamic_param(const std::string& key)
{
    return key != CN_TYPE
           && key != CN_ROUTER
           && key != CN_SERVERS;
}

bool runtime_alter_service_from_json(Service* service, json_t* new_json)
{
    bool rval = false;
    std::unique_ptr<json_t> old_json(service_to_json(service, ""));
    mxb_assert(old_json.get());

    if (is_valid_resource_body(new_json)
        && object_to_server_relations(service->name(), old_json.get(), new_json)
        && service_to_filter_relations(service, old_json.get(), new_json))
    {
        rval = true;
        json_t* parameters = mxs_json_pointer(new_json, MXS_JSON_PTR_PARAMETERS);
        json_t* old_parameters = mxs_json_pointer(old_json.get(), MXS_JSON_PTR_PARAMETERS);

        mxb_assert(old_parameters);

        if (parameters)
        {
            /** Create a set of accepted service parameters */
            StringSet paramset;
            for (int i = 0; config_service_params[i].name; i++)
            {
                if (is_dynamic_param(config_service_params[i].name))
                {
                    paramset.insert(config_service_params[i].name);
                }
            }

            const MXS_MODULE* mod = get_module(service->router_name(), MODULE_ROUTER);

            for (int i = 0; mod->parameters[i].name; i++)
            {
                paramset.insert(mod->parameters[i].name);
            }

            const char* key;
            json_t* value;

            json_object_foreach(parameters, key, value)
            {
                json_t* new_val = json_object_get(parameters, key);
                json_t* old_val = json_object_get(old_parameters, key);

                if (old_val && new_val && mxs::json_to_string(new_val) == mxs::json_to_string(old_val))
                {
                    /** No change in values */
                }
                else if (paramset.find(key) != paramset.end())
                {
                    /** Parameter can be altered */
                    if (!runtime_alter_service(service, key, mxs::json_to_string(value).c_str()))
                    {
                        rval = false;
                    }
                }
                else
                {
                    std::string v = mxs::json_to_string(value);

                    if (!is_dynamic_param(key))
                    {
                        config_runtime_error("Runtime modifications to static service "
                                             "parameters is not supported: %s=%s",
                                             key,
                                             v.c_str());
                    }
                    else
                    {
                        config_runtime_error("Parameter '%s' cannot be modified at runtime", key);
                    }

                    rval = false;
                }
            }
        }
    }

    return rval;
}

bool validate_logs_json(json_t* json)
{
    json_t* param = mxs_json_pointer(json, MXS_JSON_PTR_PARAMETERS);
    bool rval = false;

    if (param && json_is_object(param))
    {
        rval = runtime_is_bool_or_null(param, "highprecision")
            && runtime_is_bool_or_null(param, "maxlog")
            && runtime_is_bool_or_null(param, "syslog")
            && runtime_is_bool_or_null(param, "log_info")
            && runtime_is_bool_or_null(param, "log_warning")
            && runtime_is_bool_or_null(param, "log_notice")
            && runtime_is_bool_or_null(param, "log_debug")
            && runtime_is_count_or_null(param, "throttling/count")
            && runtime_is_count_or_null(param, "throttling/suppress_ms")
            && runtime_is_count_or_null(param, "throttling/window_ms");
    }

    return rval;
}

bool runtime_alter_logs_from_json(json_t* json)
{
    bool rval = false;

    if (validate_logs_json(json))
    {
        json_t* param = mxs_json_pointer(json, MXS_JSON_PTR_PARAMETERS);
        json_t* value;
        rval = true;

        if ((value = mxs_json_pointer(param, "highprecision")))
        {
            mxs_log_set_highprecision_enabled(json_boolean_value(value));
        }

        if ((value = mxs_json_pointer(param, "maxlog")))
        {
            mxs_log_set_maxlog_enabled(json_boolean_value(value));
        }

        if ((value = mxs_json_pointer(param, "syslog")))
        {
            mxs_log_set_syslog_enabled(json_boolean_value(value));
        }

        if ((value = mxs_json_pointer(param, "log_info")))
        {
            mxs_log_set_priority_enabled(LOG_INFO, json_boolean_value(value));
        }

        if ((value = mxs_json_pointer(param, "log_warning")))
        {
            mxs_log_set_priority_enabled(LOG_WARNING, json_boolean_value(value));
        }

        if ((value = mxs_json_pointer(param, "log_notice")))
        {
            mxs_log_set_priority_enabled(LOG_NOTICE, json_boolean_value(value));
        }

        if ((value = mxs_json_pointer(param, "log_debug")))
        {
            mxs_log_set_priority_enabled(LOG_DEBUG, json_boolean_value(value));
        }

        if ((param = mxs_json_pointer(param, "throttling")) && json_is_object(param))
        {
            MXS_LOG_THROTTLING throttle;
            mxs_log_get_throttling(&throttle);

            if ((value = mxs_json_pointer(param, "count")))
            {
                throttle.count = json_integer_value(value);
            }

            if ((value = mxs_json_pointer(param, "suppress_ms")))
            {
                throttle.suppress_ms = json_integer_value(value);
            }

            if ((value = mxs_json_pointer(param, "window_ms")))
            {
                throttle.window_ms = json_integer_value(value);
            }

            mxs_log_set_throttling(&throttle);
        }
    }

    return rval;
}

static bool validate_listener_json(json_t* json)
{
    bool rval = false;
    json_t* param;

    if (!(param = mxs_json_pointer(json, MXS_JSON_PTR_ID)))
    {
        config_runtime_error("Value not found: '%s'", MXS_JSON_PTR_ID);
    }
    else if (!json_is_string(param))
    {
        config_runtime_error("Value '%s' is not a string", MXS_JSON_PTR_ID);
    }
    else if (!(param = mxs_json_pointer(json, MXS_JSON_PTR_PARAMETERS)))
    {
        config_runtime_error("Value not found: '%s'", MXS_JSON_PTR_PARAMETERS);
    }
    else if (!json_is_object(param))
    {
        config_runtime_error("Value '%s' is not an object", MXS_JSON_PTR_PARAMETERS);
    }
    else if (runtime_is_count_or_null(param, CN_PORT)
             && runtime_is_string_or_null(param, CN_ADDRESS)
             && runtime_is_string_or_null(param, CN_AUTHENTICATOR)
             && runtime_is_string_or_null(param, CN_AUTHENTICATOR_OPTIONS)
             && (!have_ssl_json(param) || validate_ssl_json(param, OT_LISTENER)))
    {
        rval = true;
    }

    return rval;
}

bool runtime_create_listener_from_json(Service* service, json_t* json)
{
    bool rval = false;

    if (validate_listener_json(json))
    {
        std::string port = json_int_to_string(mxs_json_pointer(json, MXS_JSON_PTR_PARAM_PORT));

        const char* id = get_string_or_null(json, MXS_JSON_PTR_ID);
        const char* address = get_string_or_null(json, MXS_JSON_PTR_PARAM_ADDRESS);
        const char* protocol = get_string_or_null(json, MXS_JSON_PTR_PARAM_PROTOCOL);
        const char* authenticator = get_string_or_null(json, MXS_JSON_PTR_PARAM_AUTHENTICATOR);
        const char* authenticator_options =
            get_string_or_null(json, MXS_JSON_PTR_PARAM_AUTHENTICATOR_OPTIONS);
        const char* ssl_key = get_string_or_null(json, MXS_JSON_PTR_PARAM_SSL_KEY);
        const char* ssl_cert = get_string_or_null(json, MXS_JSON_PTR_PARAM_SSL_CERT);
        const char* ssl_ca_cert = get_string_or_null(json, MXS_JSON_PTR_PARAM_SSL_CA_CERT);
        const char* ssl_version = get_string_or_null(json, MXS_JSON_PTR_PARAM_SSL_VERSION);
        const char* ssl_cert_verify_depth =
            get_string_or_null(json, MXS_JSON_PTR_PARAM_SSL_CERT_VERIFY_DEPTH);
        const char* ssl_verify_peer_certificate = get_string_or_null(json,
                                                                     MXS_JSON_PTR_PARAM_SSL_VERIFY_PEER_CERT);

        rval = runtime_create_listener(service,
                                       id,
                                       address,
                                       port.c_str(),
                                       protocol,
                                       authenticator,
                                       authenticator_options,
                                       ssl_key,
                                       ssl_cert,
                                       ssl_ca_cert,
                                       ssl_version,
                                       ssl_cert_verify_depth,
                                       ssl_verify_peer_certificate);
    }

    return rval;
}

json_t* runtime_get_json_error()
{
    json_t* obj = NULL;

    if (!runtime_errmsg.empty())
    {
        obj = mxs_json_error(runtime_errmsg);
        runtime_errmsg.clear();
    }

    return obj;
}

bool validate_user_json(json_t* json)
{
    bool rval = false;
    json_t* id = mxs_json_pointer(json, MXS_JSON_PTR_ID);
    json_t* type = mxs_json_pointer(json, MXS_JSON_PTR_TYPE);
    json_t* password = mxs_json_pointer(json, MXS_JSON_PTR_PASSWORD);
    json_t* account = mxs_json_pointer(json, MXS_JSON_PTR_ACCOUNT);

    if (!id)
    {
        config_runtime_error("Request body does not define the '%s' field", MXS_JSON_PTR_ID);
    }
    else if (!json_is_string(id))
    {
        config_runtime_error("The '%s' field is not a string", MXS_JSON_PTR_ID);
    }
    else if (!type)
    {
        config_runtime_error("Request body does not define the '%s' field", MXS_JSON_PTR_TYPE);
    }
    else if (!json_is_string(type))
    {
        config_runtime_error("The '%s' field is not a string", MXS_JSON_PTR_TYPE);
    }
    else if (!account)
    {
        config_runtime_error("Request body does not define the '%s' field", MXS_JSON_PTR_ACCOUNT);
    }
    else if (!json_is_string(account))
    {
        config_runtime_error("The '%s' field is not a string", MXS_JSON_PTR_ACCOUNT);
    }
    else if (json_to_account_type(account) == USER_ACCOUNT_UNKNOWN)
    {
        config_runtime_error("The '%s' field is not a valid account value", MXS_JSON_PTR_ACCOUNT);
    }
    else
    {
        if (strcmp(json_string_value(type), CN_INET) == 0)
        {
            if (!password)
            {
                config_runtime_error("Request body does not define the '%s' field", MXS_JSON_PTR_PASSWORD);
            }
            else if (!json_is_string(password))
            {
                config_runtime_error("The '%s' field is not a string", MXS_JSON_PTR_PASSWORD);
            }
            else
            {
                rval = true;
            }
        }
        else if (strcmp(json_string_value(type), CN_UNIX) == 0)
        {
            rval = true;
        }
        else
        {
            config_runtime_error("Invalid value for field '%s': %s",
                                 MXS_JSON_PTR_TYPE,
                                 json_string_value(type));
        }
    }

    return rval;
}

bool runtime_create_user_from_json(json_t* json)
{
    bool rval = false;

    if (validate_user_json(json))
    {
        const char* user = json_string_value(mxs_json_pointer(json, MXS_JSON_PTR_ID));
        const char* password = json_string_value(mxs_json_pointer(json, MXS_JSON_PTR_PASSWORD));
        std::string strtype = json_string_value(mxs_json_pointer(json, MXS_JSON_PTR_TYPE));
        user_account_type type = json_to_account_type(mxs_json_pointer(json, MXS_JSON_PTR_ACCOUNT));
        const char* err = NULL;

        if (strtype == CN_INET && (err = admin_add_inet_user(user, password, type)) == ADMIN_SUCCESS)
        {
            MXS_NOTICE("Create network user '%s'", user);
            rval = true;
        }
        else if (strtype == CN_UNIX && (err = admin_enable_linux_account(user, type)) == ADMIN_SUCCESS)
        {
            MXS_NOTICE("Enabled account '%s'", user);
            rval = true;
        }
        else if (err)
        {
            config_runtime_error("Failed to add user '%s': %s", user, err);
        }
    }

    return rval;
}

bool runtime_remove_user(const char* id, enum user_type type)
{
    bool rval = false;
    const char* err = type == USER_TYPE_INET ?
        admin_remove_inet_user(id) :
        admin_disable_linux_account(id);

    if (err == ADMIN_SUCCESS)
    {
        MXS_NOTICE("%s '%s'",
                   type == USER_TYPE_INET ?
                   "Deleted network user" : "Disabled account",
                   id);
        rval = true;
    }
    else
    {
        config_runtime_error("Failed to remove user '%s': %s", id, err);
    }

    return rval;
}

bool runtime_alter_user(const std::string& user, const std::string& type, json_t* json)
{
    bool rval = false;
    const char* password = json_string_value(mxs_json_pointer(json, MXS_JSON_PTR_PASSWORD));

    if (!password)
    {
        config_runtime_error("No password provided");
    }
    else if (type != CN_INET)
    {
        config_runtime_error("Users of type '%s' cannot be altered", type.c_str());
    }
    else if (const char* err = admin_alter_inet_user(user.c_str(), password))
    {
        config_runtime_error("%s", err);
    }
    else
    {
        rval = true;
    }

    return rval;
}

bool validate_maxscale_json(json_t* json)
{
    bool rval = false;
    json_t* param = mxs_json_pointer(json, MXS_JSON_PTR_PARAMETERS);

    if (param)
    {
        rval = runtime_is_count_or_null(param, CN_AUTH_CONNECT_TIMEOUT)
            && runtime_is_count_or_null(param, CN_AUTH_READ_TIMEOUT)
            && runtime_is_count_or_null(param, CN_AUTH_WRITE_TIMEOUT)
            && runtime_is_bool_or_null(param, CN_ADMIN_AUTH)
            && runtime_is_bool_or_null(param, CN_ADMIN_LOG_AUTH_FAILURES)
            && runtime_is_size_or_null(param, CN_QUERY_CLASSIFIER_CACHE_SIZE);
    }

    return rval;
}

bool ignored_core_parameters(const char* key)
{
    static const char* params[] =
    {
        "libdir",
        "datadir",
        "process_datadir",
        "cachedir",
        "configdir",
        "config_persistdir",
        "module_configdir",
        "piddir",
        "logdir",
        "langdir",
        "execdir",
        "connector_plugindir",
        NULL
    };

    for (int i = 0; params[i]; i++)
    {
        if (strcmp(key, params[i]) == 0)
        {
            return true;
        }
    }

    return false;
}

bool runtime_alter_maxscale_from_json(json_t* new_json)
{
    bool rval = false;

    if (validate_maxscale_json(new_json))
    {
        rval = true;
        json_t* old_json = config_maxscale_to_json("");
        mxb_assert(old_json);

        json_t* new_param = mxs_json_pointer(new_json, MXS_JSON_PTR_PARAMETERS);
        json_t* old_param = mxs_json_pointer(old_json, MXS_JSON_PTR_PARAMETERS);

        const char* key;
        json_t* value;

        json_object_foreach(new_param, key, value)
        {
            json_t* new_val = json_object_get(new_param, key);
            json_t* old_val = json_object_get(old_param, key);

            if (old_val && new_val && mxs::json_to_string(new_val) == mxs::json_to_string(old_val))
            {
                /** No change in values */
            }
            else if (ignored_core_parameters(key))
            {
                /** We can't change these at runtime */
                MXS_INFO("Ignoring runtime change to '%s': Cannot be altered at runtime", key);
            }
            else if (!runtime_alter_maxscale(key, mxs::json_to_string(value).c_str()))
            {
                rval = false;
            }
        }
    }

    return rval;
}

bool runtime_alter_qc_from_json(json_t* json)
{
    return qc_alter_from_json(json);
}<|MERGE_RESOLUTION|>--- conflicted
+++ resolved
@@ -927,7 +927,6 @@
                                  CN_DUMP_LAST_STATEMENTS);
         }
     }
-<<<<<<< HEAD
     else if (key == CN_MAX_AUTH_ERRORS_UNTIL_BLOCK)
     {
         if (int intval = get_positive_int(value))
@@ -937,7 +936,13 @@
                        cnf.max_auth_errors_until_block,
                        intval);
             cnf.max_auth_errors_until_block = intval;
-=======
+            rval = true;
+        }
+        else
+        {
+            config_runtime_error("Invalid value for '%s': %s", CN_MAX_AUTH_ERRORS_UNTIL_BLOCK, value);
+        }
+    }
     else if (key == CN_SESSION_TRACE)
     {
         char* endptr;
@@ -947,17 +952,12 @@
         {
             session_set_session_trace(intval);
             mxb_log_set_session_trace(true);
->>>>>>> 5389e9e2
             rval = true;
         }
         else
         {
-<<<<<<< HEAD
-            config_runtime_error("Invalid value for '%s': %s", CN_MAX_AUTH_ERRORS_UNTIL_BLOCK, value);
-=======
             rval = false;
             config_runtime_error("Invalid value for '%s': %s", CN_SESSION_TRACE, value);
->>>>>>> 5389e9e2
         }
     }
     else if (config_can_modify_at_runtime(key.c_str()))
