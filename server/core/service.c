/*
 * This file is distributed as part of the MariaDB Corporation MaxScale.  It is free
 * software: you can redistribute it and/or modify it under the terms of the
 * GNU General Public License as published by the Free Software Foundation,
 * version 2.
 *
 * This program is distributed in the hope that it will be useful, but WITHOUT
 * ANY WARRANTY; without even the implied warranty of MERCHANTABILITY or FITNESS
 * FOR A PARTICULAR PURPOSE.  See the GNU General Public License for more
 * details.
 *
 * You should have received a copy of the GNU General Public License along with
 * this program; if not, write to the Free Software Foundation, Inc., 51
 * Franklin Street, Fifth Floor, Boston, MA 02110-1301 USA.
 *
 * Copyright MariaDB Corporation Ab 2013-2014
 */

/**
 * @file service.c  - A representation of the service within the gateway.
 *
 * @verbatim
 * Revision History
 *
 * Date         Who                     Description
 * 18/06/13     Mark Riddoch            Initial implementation
 * 24/06/13     Massimiliano Pinto      Added: Loading users from mysql backend in serviceStart
 * 06/02/14     Massimiliano Pinto      Added: serviceEnableRootUser routine
 * 25/02/14     Massimiliano Pinto      Added: service refresh limit feature
 * 28/02/14     Massimiliano Pinto      users_alloc moved from service_alloc to
 *                                      serviceStartPort (generic hashable for services)
 * 07/05/14     Massimiliano Pinto      Added: version_string initialized to NULL
 * 23/05/14     Mark Riddoch            Addition of service validation call
 * 29/05/14     Mark Riddoch            Filter API implementation
 * 09/09/14     Massimiliano Pinto      Added service option for localhost authentication
 * 13/10/14     Massimiliano Pinto      Added hashtable for resources (i.e database names for MySQL services)
 * 06/02/15     Mark Riddoch            Added caching of authentication data
 * 18/02/15     Mark Riddoch            Added result set management
 * 03/03/15     Massimiliano Pinto      Added config_enable_feedback_task() call in serviceStartAll
 * 19/06/15     Martin Brampton         More meaningful names for temp variables

 * @endverbatim
 */
#include <stdio.h>
#include <stdlib.h>
#include <string.h>
#include <ctype.h>
#include <errno.h>
#include <session.h>
#include <service.h>
#include <server.h>
#include <router.h>
#include <spinlock.h>
#include <modules.h>
#include <dcb.h>
#include <users.h>
#include <filter.h>
#include <dbusers.h>
#include <poll.h>
#include <skygw_utils.h>
#include <log_manager.h>
#include <sys/stat.h>
#include <sys/types.h>
#include <housekeeper.h>
#include <resultset.h>
#include <gw.h>
#include <gwdirs.h>
#include <math.h>
#include <version.h>

static RSA *rsa_512 = NULL;
static RSA *rsa_1024 = NULL;

/** To be used with configuration type checks */
typedef struct typelib_st
{
    int          tl_nelems;
    const char*  tl_name;
    const char** tl_p_elems;
} typelib_t;

/** Set of subsequent false,true pairs */
static const char* bool_strings[11]  = {"FALSE", "TRUE", "OFF", "ON", "N", "Y", "0", "1", "NO", "YES", 0};
typelib_t bool_type  = {array_nelems(bool_strings)-1, "bool_type", bool_strings};

/** List of valid values */
static const char* sqlvar_target_strings[4] = {"MASTER", "ALL", 0};
typelib_t sqlvar_target_type =
{
    array_nelems(sqlvar_target_strings) - 1,
    "sqlvar_target_type",
    sqlvar_target_strings
};

static SPINLOCK service_spin = SPINLOCK_INIT;
static SERVICE  *allServices = NULL;

static int find_type(typelib_t* tl, const char* needle, int maxlen);

static void service_add_qualified_param(SERVICE*          svc,
                                        CONFIG_PARAMETER* param);
static void service_internal_restart(void *data);

/**
 * Allocate a new service for the gateway to support
 *
 *
 * @param servname      The service name
 * @param router        Name of the router module this service uses
 *
 * @return              The newly created service or NULL if an error occurred
 */
SERVICE *
service_alloc(const char *servname, const char *router)
{
    SERVICE *service;

    if ((service = (SERVICE *)calloc(1, sizeof(SERVICE))) == NULL)
    {
        return NULL;
    }
    if ((service->router = load_module(router, MODULE_ROUTER)) == NULL)
    {
        char* home = get_libdir();
        char* ldpath = getenv("LD_LIBRARY_PATH");

        MXS_ERROR("Unable to load %s module \"%s\".\n\t\t\t"
                  "      Ensure that lib%s.so exists in one of the "
                  "following directories :\n\t\t\t      "
                  "- %s\n%s%s",
                  MODULE_ROUTER,
                  router,
                  router,
                  home,
                  ldpath?"\t\t\t      - ":"",
                  ldpath?ldpath:"");
        free(service);
        return NULL;
    }
    service->name = strdup(servname);
    service->routerModule = strdup(router);
    service->users_from_all = false;
    service->resources = NULL;
    service->localhost_match_wildcard_host = SERVICE_PARAM_UNINIT;
    service->retry_start = true;
    service->conn_idle_timeout = SERVICE_NO_SESSION_TIMEOUT;
    service->weightby = NULL;
    service->credentials.authdata = NULL;
    service->credentials.name = NULL;
    service->version_string = NULL;
    service->ctx = NULL;
    service->svc_config_param = NULL;
    service->users = NULL;
    service->routerOptions = NULL;
    service->ssl_mode = SSL_DISABLED;
    service->ssl_init_done = false;
    service->ssl_ca_cert = NULL;
    service->ssl_cert = NULL;
    service->ssl_key = NULL;
    service->log_auth_warnings = true;
    service->ssl_cert_verify_depth = DEFAULT_SSL_CERT_VERIFY_DEPTH;
    /** Support the highest possible SSL/TLS methods available as the default */
    service->ssl_method_type = SERVICE_SSL_TLS_MAX;
    if (service->name == NULL || service->routerModule == NULL)
    {
        if (service->name)
        {
            free(service->name);
        }
        free(service);
        return NULL;
    }
    service->stats.started = time(0);
    service->stats.n_failed_starts = 0;
    service->state = SERVICE_STATE_ALLOC;
    spinlock_init(&service->spin);
    spinlock_init(&service->users_table_spin);

    spinlock_acquire(&service_spin);
    service->next = allServices;
    allServices = service;
    spinlock_release(&service_spin);

    return service;
}

/**
 * Check to see if a service pointer is valid
 *
 * @param service       The pointer to check
 * @return 1 if the service is in the list of all services
 */
int
service_isvalid(SERVICE *service)
{
    SERVICE *checkservice;
    int rval = 0;

    spinlock_acquire(&service_spin);
    checkservice = allServices;
    while (checkservice)
    {
        if (checkservice == service)
        {
            rval = 1;
            break;
        }
        checkservice = checkservice->next;
    }
    spinlock_release(&service_spin);
    return rval;
}

/**
 * Start an individual port/protocol pair
 *
 * @param service       The service
 * @param port          The port to start
 * @return              The number of listeners started
 */
static int
serviceStartPort(SERVICE *service, SERV_PROTOCOL *port)
{
    int listeners = 0;
    char config_bind[40];
    GWPROTOCOL *funcs;

    port->listener = dcb_alloc(DCB_ROLE_SERVICE_LISTENER);

    if (port->listener == NULL)
    {
        MXS_ERROR("Failed to create listener for service %s.", service->name);
        goto retblock;
    }

    if (strcmp(port->protocol, "MySQLClient") == 0)
    {
        int loaded;

        if (service->users == NULL)
        {
            /*
             * Allocate specific data for MySQL users
             * including hosts and db names
             */
            service->users = mysql_users_alloc();

            if ((loaded = load_mysql_users(service)) < 0)
            {
                MXS_ERROR("Unable to load users for "
                          "service %s listening at %s:%d.",
                          service->name,
                          (port->address == NULL ? "0.0.0.0" : port->address),
                          port->port);

                {
                    /* Try loading authentication data from file cache */
                    char *ptr, path[PATH_MAX + 1];
                    strncpy(path, get_cachedir(), sizeof(path) - 1);
                    strncat(path, "/", sizeof(path) - 1);
                    strncat(path, service->name, sizeof(path) - 1);
                    strncat(path, "/.cache/dbusers", sizeof(path) - 1);
                    loaded = dbusers_load(service->users, path);
                    if (loaded != -1)
                    {
                        MXS_ERROR("Using cached credential information.");
                    }
                }
                if (loaded == -1)
                {
                    users_free(service->users);
                    service->users = NULL;
                    dcb_close(port->listener);
                    port->listener = NULL;
                    goto retblock;
                }
            }
            else
            {
                /* Save authentication data to file cache */
                char *ptr, path[PATH_MAX + 1];
                int mkdir_rval = 0;
                strncpy(path, get_cachedir(), PATH_MAX);
                strncat(path, "/", 4096);
                strncat(path, service->name, PATH_MAX);
                if (access(path, R_OK) == -1)
                {
                    mkdir_rval = mkdir(path, 0777);
                }

                if (mkdir_rval)
                {
                    if (errno != EEXIST)
                    {
                        char errbuf[STRERROR_BUFLEN];
                        MXS_ERROR("Failed to create directory '%s': [%d] %s",
                                  path,
                                  errno,
                                  strerror_r(errno, errbuf, sizeof(errbuf)));
                    }
                    mkdir_rval = 0;
                }

                strncat(path, "/.cache", PATH_MAX);
                if (access(path, R_OK) == -1)
                {
                    mkdir_rval = mkdir(path, 0777);
                }

                if (mkdir_rval)
                {
                    if (errno != EEXIST)
                    {
                        char errbuf[STRERROR_BUFLEN];
                        MXS_ERROR("Failed to create directory '%s': [%d] %s",
                                  path,
                                  errno,
                                  strerror_r(errno, errbuf, sizeof(errbuf)));
                    }
                    mkdir_rval = 0;
                }
                strncat(path, "/dbusers", PATH_MAX);
                dbusers_save(service->users, path);
            }
            if (loaded == 0)
            {
                MXS_ERROR("Service %s: failed to load any user "
                          "information. Authentication will "
                          "probably fail as a result.",
                          service->name);
            }

            /* At service start last update is set to USERS_REFRESH_TIME seconds earlier.
             * This way MaxScale could try reloading users' just after startup
             */
            service->rate_limit.last=time(NULL) - USERS_REFRESH_TIME;
            service->rate_limit.nloads=1;

            MXS_NOTICE("Loaded %d MySQL Users for service [%s].",
                       loaded, service->name);
        }
    }
    else
    {
        if (service->users == NULL)
        {
            /* Generic users table */
            service->users = users_alloc();
        }
    }

    if ((funcs=(GWPROTOCOL *)load_module(port->protocol, MODULE_PROTOCOL)) == NULL)
    {
        users_free(service->users);
        service->users = NULL;
        dcb_close(port->listener);
        service->users = NULL;
        port->listener = NULL;
        MXS_ERROR("Unable to load protocol module %s. Listener "
                  "for service %s not started.",
                  port->protocol,
                  service->name);
        goto retblock;
    }
    memcpy(&(port->listener->func), funcs, sizeof(GWPROTOCOL));

    if (port->address)
    {
        sprintf(config_bind, "%s:%d", port->address, port->port);
    }
    else
    {
        sprintf(config_bind, "0.0.0.0:%d", port->port);
    }

    if (port->listener->func.listen(port->listener, config_bind))
    {
        port->listener->session = session_alloc(service, port->listener);

        if (port->listener->session != NULL)
        {
            port->listener->session->state = SESSION_STATE_LISTENER;
            listeners += 1;
        }
        else
        {
            MXS_ERROR("Failed to create session to service %s.",
                      service->name);

            users_free(service->users);
            service->users = NULL;
            dcb_close(port->listener);
            port->listener = NULL;
            service->users = NULL;
            goto retblock;
        }
    }
    else
    {
        MXS_ERROR("Unable to start to listen port %d for %s %s.",
                  port->port,
                  port->protocol,
                  service->name);
        users_free(service->users);
        service->users = NULL;
        dcb_close(port->listener);
        port->listener = NULL;
    }

retblock:
    return listeners;
}

/**
 * Start all ports for a service.
 * serviceStartAllPorts will try to start all listeners associated with the service.
 * If no listeners are started, the starting of ports will be retried after a period of time.
 * @param service Service to start
 * @return Number of started listeners. This is equal to the number of ports the service
 * is listening to.
 */
int serviceStartAllPorts(SERVICE* service)
{
    SERV_PROTOCOL *port = service->ports;
    int listeners = 0;
    while (!service->svc_do_shutdown && port)
    {
        listeners += serviceStartPort(service, port);
        port = port->next;
    }

    if (listeners)
    {
        service->state = SERVICE_STATE_STARTED;
        service->stats.started = time(0);
    }
    else if (service->retry_start)
    {
        /** Service failed to start any ports. Try again later. */
        service->stats.n_failed_starts++;
        char taskname[strlen(service->name) + strlen("_start_retry_") + (int)ceil(log10(INT_MAX)) + 1];
        int retry_after = MIN(service->stats.n_failed_starts * 10, SERVICE_MAX_RETRY_INTERVAL);
        snprintf(taskname, sizeof (taskname), "%s_start_retry_%d",
                 service->name, service->stats.n_failed_starts);
        hktask_oneshot(taskname, service_internal_restart,
                       (void*) service, retry_after);
        MXS_NOTICE("Failed to start service %s, retrying in %d seconds.",
                   service->name, retry_after);
    }
    return listeners;
}

/**
 * Start a service
 *
 * This function loads the protocol modules for each port on which the
 * service listens and starts the listener on that port
 *
 * Also create the router_instance for the service.
 *
 * @param service       The Service that should be started
 * @return      Returns the number of listeners created
 */
int
serviceStart(SERVICE *service)
{
    int listeners = 0;

    if (check_service_permissions(service))
    {
        if (service->ssl_mode == SSL_DISABLED ||
            (service->ssl_mode != SSL_DISABLED && serviceInitSSL(service) == 0))
        {
            if ((service->router_instance = service->router->createInstance(
                     service,service->routerOptions)))
            {
                listeners += serviceStartAllPorts(service);
            }
            else
            {
                MXS_ERROR("%s: Failed to create router instance for service. Service not started.",
                          service->name);
                service->state = SERVICE_STATE_FAILED;
            }
        }
        else
        {
            MXS_ERROR("%s: SSL initialization failed. Service not started.", service->name);
            service->state = SERVICE_STATE_FAILED;
        }
    }
    else
    {
        MXS_ERROR("%s: Inadequate user permissions for service. Service not started.",
                  service->name);
        service->state = SERVICE_STATE_FAILED;
    }
    return listeners;
}

/**
 * Start an individual listener
 *
 * @param service       The service to start the listener for
 * @param protocol      The name of the protocol
 * @param port          The port number
 */
void
serviceStartProtocol(SERVICE *service, char *protocol, int port)
{
    SERV_PROTOCOL *ptr;

    ptr = service->ports;
    while (ptr)
    {
        if (strcmp(ptr->protocol, protocol) == 0 && ptr->port == port)
        {
            serviceStartPort(service, ptr);
        }
        ptr = ptr->next;
    }
}


/**
 * Start all the services
 *
 * @return Return the number of services started
 */
int
serviceStartAll()
{
    SERVICE *ptr;
    int n = 0,i;

    config_enable_feedback_task();

    ptr = allServices;
    while (ptr && !ptr->svc_do_shutdown)
    {
        n += (i = serviceStart(ptr));

        if (i == 0)
        {
            MXS_ERROR("Failed to start service '%s'.", ptr->name);
        }

        ptr = ptr->next;
    }
    return n;
}

/**
 * Stop a service
 *
 * This function stops the listener for the service
 *
 * @param service       The Service that should be stopped
 * @return      Returns the number of listeners restarted
 */
int
serviceStop(SERVICE *service)
{
    SERV_PROTOCOL *port;
    int listeners = 0;

    port = service->ports;
    while (port)
    {
        if (port->listener && port->listener->session->state == SESSION_STATE_LISTENER)
        {
            if (poll_remove_dcb(port->listener) == 0)
            {
                port->listener->session->state = SESSION_STATE_LISTENER_STOPPED;
                listeners++;
            }
        }
        port = port->next;
    }
    service->state = SERVICE_STATE_STOPPED;

    return listeners;
}

/**
 * Restart a service
 *
 * This function stops the listener for the service
 *
 * @param service       The Service that should be restarted
 * @return      Returns the number of listeners restarted
 */
int
serviceRestart(SERVICE *service)
{
    SERV_PROTOCOL *port;
    int listeners = 0;

    port = service->ports;
    while (port)
    {
        if (port->listener && port->listener->session->state == SESSION_STATE_LISTENER_STOPPED)
        {
            if (poll_add_dcb(port->listener) == 0)
            {
                port->listener->session->state = SESSION_STATE_LISTENER;
                listeners++;
            }
        }
        port = port->next;
    }
    service->state = SERVICE_STATE_STARTED;
    return listeners;
}


/**
 * Deallocate the specified service
 *
 * @param service       The service to deallocate
 * @return      Returns true if the service was freed
 */
int
service_free(SERVICE *service)
{
    SERVICE *ptr;
    SERVER_REF *srv;
    if (service->stats.n_current)
    {
        return 0;
    }
    /* First of all remove from the linked list */
    spinlock_acquire(&service_spin);
    if (allServices == service)
    {
        allServices = service->next;
    }
    else
    {
        ptr = allServices;
        while (ptr && ptr->next != service)
        {
            ptr = ptr->next;
        }
        if (ptr)
        {
            ptr->next = service->next;
        }
    }
    spinlock_release(&service_spin);

    /* Clean up session and free the memory */
    while (service->dbref)
    {
        srv = service->dbref;
        service->dbref = service->dbref->next;
        free(srv);
    }

    free(service->name);
    free(service->routerModule);
    free(service->weightby);
    free(service->version_string);
    free(service->ssl_key);
    free(service->ssl_cert);
    free(service->ssl_ca_cert);
    free(service->credentials.name);
    free(service->credentials.authdata);

    SSL_CTX_free(service->ctx);
    free_config_parameter(service->svc_config_param);
    users_free(service->users);
    hashtable_free(service->resources);
    serviceClearRouterOptions(service);

    free(service);
    return 1;
}

/**
 * Add a protocol/port pair to the service
 *
 * @param service       The service
 * @param protocol      The name of the protocol module
 * @param address       The address to listen with
 * @param port          The port to listen on
 * @return      TRUE if the protocol/port could be added
 */
int
serviceAddProtocol(SERVICE *service, char *protocol, char *address, unsigned short port)
{
    SERV_PROTOCOL   *proto;

    if ((proto = (SERV_PROTOCOL *)malloc(sizeof(SERV_PROTOCOL))) == NULL)
    {
        return 0;
    }
    proto->listener = NULL;
    proto->protocol = strdup(protocol);
    if (address)
    {
        proto->address = strdup(address);
    }
    else
    {
        proto->address = NULL;
    }
    proto->port = port;
    spinlock_acquire(&service->spin);
    proto->next = service->ports;
    service->ports = proto;
    spinlock_release(&service->spin);

    return 1;
}

/**
 * Check if a protocol/port pair is part of the service
 *
 * @param service       The service
 * @param protocol      The name of the protocol module
 * @param port          The port to listen on
 * @return      TRUE if the protocol/port is already part of the service
 */
int
serviceHasProtocol(SERVICE *service, char *protocol, unsigned short port)
{
    SERV_PROTOCOL *proto;

    spinlock_acquire(&service->spin);
    proto = service->ports;
    while (proto)
    {
        if (strcmp(proto->protocol, protocol) == 0 && proto->port == port)
        {
            break;
        }
        proto = proto->next;
    }
    spinlock_release(&service->spin);

    return proto != NULL;
}

/**
 * Add a backend database server to a service
 *
 * @param service       The service to add the server to
 * @param server        The server to add
 */
void
serviceAddBackend(SERVICE *service, SERVER *server)
{
    spinlock_acquire(&service->spin);
    SERVER_REF *sref;
    if ((sref = calloc(1,sizeof(SERVER_REF))) != NULL)
    {
        sref->next = service->dbref;
        sref->server = server;
        service->dbref = sref;
    }
    spinlock_release(&service->spin);
}

/**
 * Test if a server is part of a service
 *
 * @param service       The service to add the server to
 * @param server        The server to add
 * @return              Non-zero if the server is already part of the service
 */
int
serviceHasBackend(SERVICE *service, SERVER *server)
{
    SERVER_REF *ptr;

    spinlock_acquire(&service->spin);
    ptr = service->dbref;
    while (ptr && ptr->server != server)
    {
        ptr = ptr->next;
    }
    spinlock_release(&service->spin);

    return ptr != NULL;
}

/**
 * Add a router option to a service
 *
 * @param service       The service to add the router option to
 * @param option        The option string
 */
void
serviceAddRouterOption(SERVICE *service, char *option)
{
    int i;

    spinlock_acquire(&service->spin);
    if (service->routerOptions == NULL)
    {
        service->routerOptions = (char **)calloc(2, sizeof(char *));
        service->routerOptions[0] = strdup(option);
        service->routerOptions[1] = NULL;
    }
    else
    {
        for (i = 0; service->routerOptions[i]; i++)
        {
            ;
        }
        service->routerOptions = (char **)realloc(service->routerOptions,
                                                  (i + 2) * sizeof(char *));
        service->routerOptions[i] = strdup(option);
        service->routerOptions[i+1] = NULL;
    }
    spinlock_release(&service->spin);
}

/**
 * Remove the router options for the service
 *
 * @param       service The service to remove the options from
 */
void
serviceClearRouterOptions(SERVICE *service)
{
    int i;

    spinlock_acquire(&service->spin);
    if (service->routerOptions != NULL)
    {
        for (i = 0; service->routerOptions[i]; i++)
        {
            free(service->routerOptions[i]);
        }
        free(service->routerOptions);
        service->routerOptions = NULL;
    }
    spinlock_release(&service->spin);
}
/**
 * Set the service user that is used to log in to the backebd servers
 * associated with this service.
 *
 * @param service       The service we are setting the data for
 * @param user          The user name to use for connections
 * @param auth          The authentication data we need, e.g. MySQL SHA1 password
 * @return      0 on failure
 */
int
serviceSetUser(SERVICE *service, char *user, char *auth)
{
    if (service->credentials.name)
    {
        free(service->credentials.name);
    }
    if (service->credentials.authdata)
    {
        free(service->credentials.authdata);
    }
    service->credentials.name = strdup(user);
    service->credentials.authdata = strdup(auth);

    if (service->credentials.name == NULL || service->credentials.authdata == NULL)
    {
        return 0;
    }
    return 1;
}


/**
 * Get the service user that is used to log in to the backebd servers
 * associated with this service.
 *
 * @param service       The service we are setting the data for
 * @param user          The user name to use for connections
 * @param auth          The authentication data we need, e.g. MySQL SHA1 password
 * @return              0 on failure
 */
int
serviceGetUser(SERVICE *service, char **user, char **auth)
{
    if (service->credentials.name == NULL || service->credentials.authdata == NULL)
    {
        return 0;
    }
    *user = service->credentials.name;
    *auth = service->credentials.authdata;
    return 1;
}

/**
 * Enable/Disable root user for this service
 * associated with this service.
 *
 * @param service       The service we are setting the data for
 * @param action        1 for root enable, 0 for disable access
 * @return              0 on failure
 */

int
serviceEnableRootUser(SERVICE *service, int action)
{
    if (action != 0 && action != 1)
    {
        return 0;
    }

    service->enable_root = action;

    return 1;
}

/**
 * Enable/Disable loading the user data from only one server or all of them
 *
 * @param service       The service we are setting the data for
 * @param action        1 for all servers, 0 for single server
 * @return              0 on failure
 */

int
serviceAuthAllServers(SERVICE *service, int action)
{
    if (action != 0 && action != 1)
    {
        return 0;
    }

    service->users_from_all = action;

    return 1;
}

/**
 * Enable/Disable optimization of wildcard database grats
 *
 * @param service       The service we are setting the data for
 * @param action        1 for optimized, 0 for normal grants
 * @return              0 on failure
 */

int
serviceOptimizeWildcard(SERVICE *service, int action)
{
    if (action != 0 && action != 1)
    {
        return 0;
    }

    service->optimize_wildcard = action;
    if (action)
    {
        MXS_NOTICE("[%s] Optimizing wildcard database grants.",service->name);
    }
    return 1;
}

/**
 * Set the locations of the server's SSL certificate, server's private key and the CA
 * certificate which both the client and the server should trust.
 * @param service Service to configure
 * @param cert SSL certificate
 * @param key SSL private key
 * @param ca_cert SSL CA certificate
 */
void
serviceSetCertificates(SERVICE *service, char* cert,char* key, char* ca_cert)
{
    if (service->ssl_cert)
    {
        free(service->ssl_cert);
    }
    service->ssl_cert = strdup(cert);

    if (service->ssl_key)
    {
        free(service->ssl_key);
    }
    service->ssl_key = strdup(key);

    if (service->ssl_ca_cert)
    {
        free(service->ssl_ca_cert);
    }
    service->ssl_ca_cert = strdup(ca_cert);
}

/**
 * Set the maximum SSL/TLS version the service will support
 * @param service Service to configure
 * @param version SSL/TLS version string
 * @return  0 on success, -1 on invalid version string
 */
int
serviceSetSSLVersion(SERVICE *service, char* version)
{
    if (strcasecmp(version,"SSLV3") == 0)
    {
        service->ssl_method_type = SERVICE_SSLV3;
    }
    else if (strcasecmp(version,"TLSV10") == 0)
    {
        service->ssl_method_type = SERVICE_TLS10;
    }
#ifdef OPENSSL_1_0
    else if (strcasecmp(version,"TLSV11") == 0)
    {
        service->ssl_method_type = SERVICE_TLS11;
    }
    else if (strcasecmp(version,"TLSV12") == 0)
    {
        service->ssl_method_type = SERVICE_TLS12;
    }
#endif
    else if (strcasecmp(version,"MAX") == 0)
    {
        service->ssl_method_type = SERVICE_SSL_TLS_MAX;
    }
    else
    {
        return -1;
    }
    return 0;
}

/**
 * Set the service's SSL certificate verification depth. Depth of 0 means the peer
 * certificate, 1 is the CA and 2 is a higher CA and so on.
 * @param service Service to configure
 * @param depth Certificate verification depth
 * @return 0 on success, -1 on incorrect depth value
 */
int serviceSetSSLVerifyDepth(SERVICE* service, int depth)
{
    if (depth < 0)
    {
        return -1;
    }

    service->ssl_cert_verify_depth = depth;
    return 0;
}

/**
 * Enable or disable the service SSL capability of a service.
 * The SSL mode string passed as a parameter should be one of required, enabled
 * or disabled. Required requires all connections to use SSL encryption, enabled
 * allows both SSL and non-SSL connections and disabled does not use SSL encryption.
 * If the service SSL mode is set to enabled, then the client will decide whether
 * SSL encryption is used.
 *  @param service Service to configure
 *  @param action Mode string. One of required, enabled or disabled.
 *  @return 0 on success, -1 on error
 */
int
serviceSetSSL(SERVICE *service, char* action)
{
    int rval = 0;

    if (strcasecmp(action,"required") == 0)
    {
        service->ssl_mode = SSL_REQUIRED;
    }
    else if (strcasecmp(action,"enabled") == 0)
    {
        service->ssl_mode = SSL_ENABLED;
    }
    else if (strcasecmp(action,"disabled") == 0)
    {
        service->ssl_mode = SSL_DISABLED;
    }
    else
    {
        rval = -1;
    }

    return rval;
}

/**
 * Whether to strip escape characters from the name of the database the client
 * is connecting to.
 * @param service Service to configure
 * @param action 0 for disabled, 1 for enabled
 * @return 1 if successful, 0 on error
 */
int serviceStripDbEsc(SERVICE* service, int action)
{
    if (action != 0 && action != 1)
    {
        return 0;
    }

    service->strip_db_esc = action;

    return 1;
}


/**
 * Sets the session timeout for the service.
 * @param service Service to configure
 * @param val Timeout in seconds
 * @return 1 on success, 0 when the value is invalid
 */
int
serviceSetTimeout(SERVICE *service, int val)
{

    if (val < 0)
    {
        return 0;
    }
<<<<<<< HEAD

    /** Enable the session timeout checks if and only if at least one service is
     * configured with a idle timeout. */
    if ((service->conn_idle_timeout = val))
    {
       enable_session_timeouts();
    }

=======
#ifdef UNSAFE_CODE
    service->conn_timeout = val;
#else
    MXS_WARNING("The `connection_timeout` parameter is not safe for use. "
        "The functionality is disabled for MaxScale "MAXSCALE_VERSION".");
#endif
>>>>>>> 379cb6c7
    return 1;
}

/**
 * Enable or disable the restarting of the service on failure.
 * @param service Service to configure
 * @param value A string representation of a boolean value
 */
void serviceSetRetryOnFailure(SERVICE *service, char* value)
{
    if (value)
    {
        service->retry_start = config_truth_value(value);
    }
}

/**
 * Trim whitespace from the from an rear of a string
 *
 * @param str           String to trim
 * @return      Trimmed string, chanesg are done in situ
 */
static char *
trim(char *str)
{
    char *ptr;

    while (isspace(*str))
    {
        str++;
    }

    /* Point to last character of the string */
    ptr = str + strlen(str) - 1;
    while (ptr > str && isspace(*ptr))
    {
        *ptr-- = 0;
    }

    return str;
}

/**
 * Set the filters used by the service
 *
 * @param service       The service itself
 * @param filters       ASCII string of filters to use
 * @return True if loading and creating all filters was successful. False if a
 * filter module was not found or the instance creation failed.
 */
bool
serviceSetFilters(SERVICE *service, char *filters)
{
    FILTER_DEF **flist;
    char *ptr, *brkt;
    int n = 0;
    bool rval = true;

    if ((flist = (FILTER_DEF **) malloc(sizeof(FILTER_DEF *))) == NULL)
    {
        MXS_ERROR("Out of memory adding filters to service.\n");
        return false;
    }
    ptr = strtok_r(filters, "|", &brkt);
    while (ptr)
    {
        n++;
        FILTER_DEF **tmp;
        if ((tmp = (FILTER_DEF **) realloc(flist,
                                           (n + 1) * sizeof(FILTER_DEF *))) == NULL)
        {
            MXS_ERROR("Out of memory adding filters to service.");
            rval = false;
            break;
        }

        flist = tmp;
        char *filter_name = trim(ptr);

        if ((flist[n - 1] = filter_find(filter_name)))
        {
            if (!filter_load(flist[n - 1]))
            {
                MXS_ERROR("Failed to load filter '%s' for service '%s'.",
                          filter_name, service->name);
                rval = false;
                break;
            }
        }
        else
        {
            MXS_ERROR("Unable to find filter '%s' for service '%s'\n",
                      filter_name, service->name);
            rval = false;
            break;
        }

        flist[n] = NULL;
        ptr = strtok_r(NULL, "|", &brkt);
    }

    if (rval)
    {
        service->filters = flist;
        service->n_filters = n;
    }
    else
    {
        free(flist);
    }

    return rval;
}

/**
 * Return a named service
 *
 * @param servname      The name of the service to find
 * @return The service or NULL if not found
 */
SERVICE *
service_find(char *servname)
{
    SERVICE *service;

    spinlock_acquire(&service_spin);
    service = allServices;
    while (service && strcmp(service->name, servname) != 0)
    {
        service = service->next;
    }
    spinlock_release(&service_spin);

    return service;
}


/**
 * Print details of an individual service
 *
 * @param service       Service to print
 */
void
printService(SERVICE *service)
{
    SERVER_REF  *ptr = service->dbref;
    struct tm result;
    char time_buf[30];
    int i;

    printf("Service %p\n", (void *)service);
    printf("\tService:                              %s\n", service->name);
    printf("\tRouter:                               %s (%p)\n",
           service->routerModule, (void *)service->router);
    printf("\tStarted:              %s",
           asctime_r(localtime_r(&service->stats.started, &result), time_buf));
    printf("\tBackend databases\n");
    while (ptr)
    {
        printf("\t\t%s:%d  Protocol: %s\n", ptr->server->name, ptr->server->port, ptr->server->protocol);
        ptr = ptr->next;
    }
    if (service->n_filters)
    {
        printf("\tFilter chain:         ");
        for (i = 0; i < service->n_filters; i++)
        {
            printf("%s %s ", service->filters[i]->name,
                   i + 1 < service->n_filters ? "|" : "");
        }
        printf("\n");
    }
    printf("\tUsers data:           %p\n", (void *)service->users);
    printf("\tTotal connections:    %d\n", service->stats.n_sessions);
    printf("\tCurrently connected:  %d\n", service->stats.n_current);
    printf("\tSSL:  %s\n", service->ssl_mode == SSL_DISABLED ? "Disabled":
           (service->ssl_mode == SSL_ENABLED ? "Enabled":"Required"));
}

/**
 * Print all services
 *
 * Designed to be called within a debugger session in order
 * to display all active services within the gateway
 */
void
printAllServices()
{
    SERVICE *ptr;

    spinlock_acquire(&service_spin);
    ptr = allServices;
    while (ptr)
    {
        printService(ptr);
        ptr = ptr->next;
    }
    spinlock_release(&service_spin);
}

/**
 * Print all services to a DCB
 *
 * Designed to be called within a CLI command in order
 * to display all active services within the gateway
 */
void
dprintAllServices(DCB *dcb)
{
    SERVICE *ptr;

    spinlock_acquire(&service_spin);
    ptr = allServices;
    while (ptr)
    {
        dprintService(dcb, ptr);
        ptr = ptr->next;
    }
    spinlock_release(&service_spin);
}

/**
 * Print details of a single service.
 *
 * @param dcb           DCB to print data to
 * @param service       The service to print
 */
void dprintService(DCB *dcb, SERVICE *service)
{
    SERVER_REF *server = service->dbref;
    struct tm result;
    char timebuf[30];
    int i;

    dcb_printf(dcb, "Service %p\n", service);
    dcb_printf(dcb, "\tService:                             %s\n",
               service->name);
    dcb_printf(dcb, "\tRouter:                              %s (%p)\n",
               service->routerModule, service->router);
    switch (service->state)
    {
    case SERVICE_STATE_STARTED:
        dcb_printf(dcb, "\tState:                                       Started\n");
        break;
    case SERVICE_STATE_STOPPED:
        dcb_printf(dcb, "\tState:                                       Stopped\n");
        break;
    case SERVICE_STATE_FAILED:
        dcb_printf(dcb, "\tState:                                       Failed\n");
        break;
    case SERVICE_STATE_ALLOC:
        dcb_printf(dcb, "\tState:                                       Allocated\n");
        break;
    }
    if (service->router && service->router_instance)
        service->router->diagnostics(service->router_instance, dcb);
    dcb_printf(dcb, "\tStarted:                             %s",
               asctime_r(localtime_r(&service->stats.started, &result), timebuf));
    dcb_printf(dcb, "\tRoot user access:                    %s\n",
               service->enable_root ? "Enabled" : "Disabled");
    if (service->n_filters)
    {
        dcb_printf(dcb, "\tFilter chain:                ");
        for (i = 0; i < service->n_filters; i++)
        {
            dcb_printf(dcb, "%s %s ", service->filters[i]->name,
                       i + 1 < service->n_filters ? "|" : "");
        }
        dcb_printf(dcb, "\n");
    }
    dcb_printf(dcb, "\tBackend databases\n");
    while (server)
    {
        dcb_printf(dcb, "\t\t%s:%d  Protocol: %s\n", server->server->name, server->server->port,
                   server->server->protocol);
        server = server->next;
    }
    if (service->weightby)
    {
        dcb_printf(dcb, "\tRouting weight parameter:            %s\n",
                   service->weightby);
    }
    dcb_printf(dcb, "\tUsers data:                          %p\n",
               service->users);
    dcb_printf(dcb, "\tTotal connections:                   %d\n",
               service->stats.n_sessions);
    dcb_printf(dcb, "\tCurrently connected:                 %d\n",
               service->stats.n_current);
    dcb_printf(dcb,"\tSSL:  %s\n", service->ssl_mode == SSL_DISABLED ? "Disabled":
               (service->ssl_mode == SSL_ENABLED ? "Enabled":"Required"));
}

/**
 * List the defined services in a tabular format.
 *
 * @param dcb           DCB to print the service list to.
 */
void
dListServices(DCB *dcb)
{
    SERVICE *service;

    spinlock_acquire(&service_spin);
    service = allServices;
    if (service)
    {
        dcb_printf(dcb, "Services.\n");
        dcb_printf(dcb, "--------------------------+----------------------+--------+---------------\n");
        dcb_printf(dcb, "%-25s | %-20s | #Users | Total Sessions\n",
                   "Service Name", "Router Module");
        dcb_printf(dcb, "--------------------------+----------------------+--------+---------------\n");
    }
    while (service)
    {
        ss_dassert(service->stats.n_current >= 0);
        dcb_printf(dcb, "%-25s | %-20s | %6d | %5d\n",
                   service->name, service->routerModule,
                   service->stats.n_current, service->stats.n_sessions);
        service = service->next;
    }
    if (allServices)
    {
        dcb_printf(dcb, "--------------------------+----------------------+--------+---------------\n\n");
    }
    spinlock_release(&service_spin);
}

/**
 * List the defined listeners in a tabular format.
 *
 * @param dcb           DCB to print the service list to.
 */
void
dListListeners(DCB *dcb)
{
    SERVICE *service;
    SERV_PROTOCOL *lptr;

    spinlock_acquire(&service_spin);
    service = allServices;
    if (service)
    {
        dcb_printf(dcb, "Listeners.\n");
        dcb_printf(dcb, "---------------------+--------------------+-----------------+-------+--------\n");
        dcb_printf(dcb, "%-20s | %-18s | %-15s | Port  | State\n",
                   "Service Name", "Protocol Module", "Address");
        dcb_printf(dcb, "---------------------+--------------------+-----------------+-------+--------\n");
    }
    while (service)
    {
        lptr = service->ports;
        while (lptr)
        {
            dcb_printf(dcb, "%-20s | %-18s | %-15s | %5d | %s\n",
                       service->name, lptr->protocol,
                       (lptr && lptr->address) ? lptr->address : "*",
                       lptr->port,
                       (!lptr->listener ||
                        !lptr->listener->session ||
                        lptr->listener->session->state == SESSION_STATE_LISTENER_STOPPED) ?
                       "Stopped" : "Running");

            lptr = lptr->next;
        }
        service = service->next;
    }
    if (allServices)
    {
        dcb_printf(dcb, "---------------------+--------------------+-----------------+-------+--------\n\n");
    }
    spinlock_release(&service_spin);
}

/**
 * Update the definition of a service
 *
 * @param service       The service to update
 * @param router        The router module to use
 * @param user          The user to use to extract information from the database
 * @param auth          The password for the user above
 */
void
service_update(SERVICE *service, char *router, char *user, char *auth)
{
    void *router_obj;

    if (!strcmp(service->routerModule, router))
    {
        if ((router_obj = load_module(router, MODULE_ROUTER)) == NULL)
        {
            MXS_ERROR("Failed to update router "
                      "for service %s to %s.",
                      service->name,
                      router);
        }
        else
        {
            MXS_NOTICE("Update router for service %s to %s.",
                       service->name,
                       router);
            free(service->routerModule);
            service->routerModule = strdup(router);
            service->router = router_obj;
        }
    }
    if (user &&
        (strcmp(service->credentials.name, user) != 0 ||
         strcmp(service->credentials.authdata, auth) != 0))
    {
        MXS_NOTICE("Update credentials for service %s.", service->name);
        serviceSetUser(service, user, auth);
    }
}

/**
 * Refresh the database users for the service
 * This function replaces the MySQL users used by the service with the latest
 * version found on the backend servers. There is a limit on how often the users
 * can be reloaded and if this limit is exceeded, the reload will fail.
 * @param service Service to reload
 * @return 0 on success and 1 on error
 */
int service_refresh_users(SERVICE *service)
{
    int ret = 1;
    /* check for another running getUsers request */
    if (!spinlock_acquire_nowait(&service->users_table_spin))
    {
        MXS_DEBUG("%s: [service_refresh_users] failed to get get lock for "
                  "loading new users' table: another thread is loading users",
                  service->name);

        return 1;
    }

    /* check if refresh rate limit has exceeded */
    if ((time(NULL) < (service->rate_limit.last + USERS_REFRESH_TIME)) ||
        (service->rate_limit.nloads > USERS_REFRESH_MAX_PER_TIME))
    {
        spinlock_release(&service->users_table_spin);
        MXS_ERROR("%s: Refresh rate limit exceeded for load of users' table.",
                  service->name);

        return 1;
    }

    service->rate_limit.nloads++;

    /* update time and counter */
    if (service->rate_limit.nloads > USERS_REFRESH_MAX_PER_TIME)
    {
        service->rate_limit.nloads = 1;
        service->rate_limit.last = time(NULL);
    }

    ret = replace_mysql_users(service);

    /* remove lock */
    spinlock_release(&service->users_table_spin);

    if (ret >= 0)
    {
        return 0;
    }
    else
    {
        return 1;
    }
}

bool service_set_param_value(SERVICE*            service,
                             CONFIG_PARAMETER*   param,
                             char*               valstr,
                             count_spec_t        count_spec,
                             config_param_type_t type)
{
    char* p;
    int valint;
    bool valbool;
    target_t valtarget;
    bool succp = true;

    if (PARAM_IS_TYPE(type,PERCENT_TYPE) ||PARAM_IS_TYPE(type,COUNT_TYPE))
    {
        /**
         * Find out whether the value is numeric and ends with '%' or '\0'
         */
        p = valstr;

        while (isdigit(*p))
        {
            p++;
        }

        errno = 0;

        if (p == valstr || (*p != '%' && *p != '\0'))
        {
            succp = false;
        }
        else if (*p == '%')
        {
            if (*(p + 1) == '\0')
            {
                *p = '\0';
                valint = (int) strtol(valstr, (char **)NULL, 10);

                if (valint == 0 && errno != 0)
                {
                    succp = false;
                }
                else if (PARAM_IS_TYPE(type,PERCENT_TYPE))
                {
                    succp = true;
                    config_set_qualified_param(param, (void *)&valint, PERCENT_TYPE);
                }
                else
                {
                    /** Log error */
                }
            }
            else
            {
                succp = false;
            }
        }
        else if (*p == '\0')
        {
            valint = (int) strtol(valstr, (char **)NULL, 10);

            if (valint == 0 && errno != 0)
            {
                succp = false;
            }
            else if (PARAM_IS_TYPE(type,COUNT_TYPE))
            {
                succp = true;
                config_set_qualified_param(param, (void *)&valint, COUNT_TYPE);
            }
            else
            {
                /** Log error */
            }
        }
    }
    else if (type == BOOL_TYPE)
    {
        unsigned int rc;

        rc = find_type(&bool_type, valstr, strlen(valstr)+1);

        if (rc > 0)
        {
            succp = true;
            if (rc % 2 == 1)
            {
                valbool = false;
            }
            else if (rc % 2 == 0)
            {
                valbool = true;
            }
            /** add param to config */
            config_set_qualified_param(param, (void *)&valbool, BOOL_TYPE);
        }
        else
        {
            succp = false;
        }
    }
    else if (type == SQLVAR_TARGET_TYPE)
    {
        unsigned int rc;

        rc = find_type(&sqlvar_target_type, valstr, strlen(valstr)+1);

        if (rc > 0 && rc < 3)
        {
            succp = true;
            if (rc == 1)
            {
                valtarget = TYPE_MASTER;
            }
            else if (rc == 2)
            {
                valtarget = TYPE_ALL;
            }
            /** add param to config */
            config_set_qualified_param(param, (void *)&valtarget, SQLVAR_TARGET_TYPE);
        }
        else
        {
            succp = false;
        }
    }

    if (succp)
    {
        service_add_qualified_param(service, param); /*< add param to svc */
    }
    return succp;
}
/*
 * Function to find a string in typelib_t
 * (similar to find_type() of mysys/typelib.c)
 *
 *       SYNOPSIS
 *       find_type()
 *       lib                  typelib_t
 *       find                 String to find
 *       length               Length of string to find
 *       part_match           Allow part matching of value
 *
 *       RETURN
 *       0 error
 *       > 0 position in TYPELIB->type_names +1
 */
static int find_type(typelib_t*  tl,
                     const char* needle,
                     int         maxlen)
{
    int i;

    if (tl == NULL || needle == NULL || maxlen <= 0)
    {
        return -1;
    }

    for (i = 0; i < tl->tl_nelems; i++)
    {
        if (strncasecmp(tl->tl_p_elems[i], needle, maxlen) == 0)
        {
            return i+1;
        }
    }
    return 0;
}

/**
 * Add qualified config parameter to SERVICE struct.
 */
static void service_add_qualified_param(SERVICE*          svc,
                                        CONFIG_PARAMETER* param)
{
    spinlock_acquire(&svc->spin);

    if (svc->svc_config_param == NULL)
    {
        svc->svc_config_param = config_clone_param(param);
        svc->svc_config_param->next = NULL;
    }
    else
    {
        CONFIG_PARAMETER* p = svc->svc_config_param;
        CONFIG_PARAMETER* prev = NULL;

        while (true)
        {
            CONFIG_PARAMETER* old;

            /** Replace existing parameter in the list, free old */
            if (strncasecmp(param->name,
                            p->name,
                            strlen(param->name)) == 0)
            {
                old = p;
                p = config_clone_param(param);
                p->next = old->next;

                if (prev != NULL)
                {
                    prev->next = p;
                }
                else
                {
                    svc->svc_config_param = p;
                }
                free(old);
                break;
            }
            prev = p;
            p = p->next;

            /** Hit end of the list, add new parameter */
            if (p == NULL)
            {
                p = config_clone_param(param);
                prev->next = p;
                p->next = NULL;
                break;
            }
        }
    }
    /** Increment service's configuration version */
    atomic_add(&svc->svc_config_version, 1);
    spinlock_release(&svc->spin);
}

/**
 * Return the name of the service
 *
 * @param svc           The service
 */
char *
service_get_name(SERVICE *svc)
{
    return svc->name;
}

/**
 * Set the weighting parameter for the service
 *
 * @param       service         The service pointer
 * @param       weightby        The parameter name to weight the routing by
 */
void
serviceWeightBy(SERVICE *service, char *weightby)
{
    if (service->weightby)
    {
        free(service->weightby);
    }
    service->weightby = strdup(weightby);
}

/**
 * Return the parameter the wervice shoudl use to weight connections
 * by
 * @param service               The Service pointer
 */
char *
serviceGetWeightingParameter(SERVICE *service)
{
    return service->weightby;
}

/**
 * Enable/Disable localhost authentication match criteria
 * associated with this service.
 *
 * @param service       The service we are setting the data for
 * @param action        1 for enable, 0 for disable access
 * @return              0 on failure
 */

int
serviceEnableLocalhostMatchWildcardHost(SERVICE *service, int action)
{
    if (action != 0 && action != 1)
    {
        return 0;
    }

    service->localhost_match_wildcard_host = action;

    return 1;
}

void service_shutdown()
{
    SERVICE* svc;
    spinlock_acquire(&service_spin);
    svc = allServices;
    while (svc != NULL)
    {
        svc->svc_do_shutdown = true;
        svc = svc->next;
    }
    spinlock_release(&service_spin);
}

/**
 * Return the count of all sessions active for all services
 *
 * @return Count of all active sessions
 */
int
serviceSessionCountAll()
{
    SERVICE *service;
    int rval = 0;

    spinlock_acquire(&service_spin);
    service = allServices;
    while (service)
    {
        rval += service->stats.n_current;
        service = service->next;
    }
    spinlock_release(&service_spin);
    return rval;
}

/**
 * Provide a row to the result set that defines the set of service
 * listeners
 *
 * @param set   The result set
 * @param data  The index of the row to send
 * @return The next row or NULL
 */
static RESULT_ROW *
serviceListenerRowCallback(RESULTSET *set, void *data)
{
    int *rowno = (int *)data;
    int i = 0;;
    char buf[20];
    RESULT_ROW *row;
    SERVICE *service;
    SERV_PROTOCOL *lptr = NULL;

    spinlock_acquire(&service_spin);
    service = allServices;
    if (service)
    {
        lptr = service->ports;
    }
    while (i < *rowno && service)
    {
        lptr = service->ports;
        while (i < *rowno && lptr)
        {
            if ((lptr = lptr->next) != NULL)
            {
                i++;
            }
        }
        if (i < *rowno)
        {
            service = service->next;
            if (service && (lptr = service->ports) != NULL)
            {
                i++;
            }
        }
    }
    if (lptr == NULL)
    {
        spinlock_release(&service_spin);
        free(data);
        return NULL;
    }
    (*rowno)++;
    row = resultset_make_row(set);
    resultset_row_set(row, 0, service->name);
    resultset_row_set(row, 1, lptr->protocol);
    resultset_row_set(row, 2, (lptr && lptr->address) ? lptr->address : "*");
    sprintf(buf, "%d", lptr->port);
    resultset_row_set(row, 3, buf);
    resultset_row_set(row, 4,
                      (!lptr->listener || !lptr->listener->session ||
                       lptr->listener->session->state == SESSION_STATE_LISTENER_STOPPED) ?
                      "Stopped" : "Running");
    spinlock_release(&service_spin);
    return row;
}

/**
 * Return a resultset that has the current set of services in it
 *
 * @return A Result set
 */
RESULTSET *
serviceGetListenerList()
{
    RESULTSET *set;
    int *data;

    if ((data = (int *)malloc(sizeof(int))) == NULL)
    {
        return NULL;
    }
    *data = 0;
    if ((set = resultset_create(serviceListenerRowCallback, data)) == NULL)
    {
        free(data);
        return NULL;
    }
    resultset_add_column(set, "Service Name", 25, COL_TYPE_VARCHAR);
    resultset_add_column(set, "Protocol Module", 20, COL_TYPE_VARCHAR);
    resultset_add_column(set, "Address", 15, COL_TYPE_VARCHAR);
    resultset_add_column(set, "Port", 5, COL_TYPE_VARCHAR);
    resultset_add_column(set, "State", 8, COL_TYPE_VARCHAR);

    return set;
}

/**
 * Provide a row to the result set that defines the set of services
 *
 * @param set   The result set
 * @param data  The index of the row to send
 * @return The next row or NULL
 */
static RESULT_ROW *
serviceRowCallback(RESULTSET *set, void *data)
{
    int *rowno = (int *)data;
    int i = 0;
    char buf[20];
    RESULT_ROW *row;
    SERVICE *service;

    spinlock_acquire(&service_spin);
    service = allServices;
    while (i < *rowno && service)
    {
        i++;
        service = service->next;
    }
    if (service == NULL)
    {
        spinlock_release(&service_spin);
        free(data);
        return NULL;
    }
    (*rowno)++;
    row = resultset_make_row(set);
    resultset_row_set(row, 0, service->name);
    resultset_row_set(row, 1, service->routerModule);
    sprintf(buf, "%d", service->stats.n_current);
    resultset_row_set(row, 2, buf);
    sprintf(buf, "%d", service->stats.n_sessions);
    resultset_row_set(row, 3, buf);
    spinlock_release(&service_spin);
    return row;
}

/**
 * Return a resultset that has the current set of services in it
 *
 * @return A Result set
 */
RESULTSET *
serviceGetList()
{
    RESULTSET *set;
    int *data;

    if ((data = (int *)malloc(sizeof(int))) == NULL)
    {
        return NULL;
    }
    *data = 0;
    if ((set = resultset_create(serviceRowCallback, data)) == NULL)
    {
        free(data);
        return NULL;
    }
    resultset_add_column(set, "Service Name", 25, COL_TYPE_VARCHAR);
    resultset_add_column(set, "Router Module", 20, COL_TYPE_VARCHAR);
    resultset_add_column(set, "No. Sessions", 10, COL_TYPE_VARCHAR);
    resultset_add_column(set, "Total Sessions", 10, COL_TYPE_VARCHAR);

    return set;
}


/**
 * The RSA ket generation callback function for OpenSSL.
 * @param s SSL structure
 * @param is_export Not used
 * @param keylength Length of the key
 * @return Pointer to RSA structure
 */
RSA *tmp_rsa_callback(SSL *s, int is_export, int keylength)
{
    RSA *rsa_tmp=NULL;

    switch (keylength) {
    case 512:
        if (rsa_512)
        {
            rsa_tmp = rsa_512;
        }
        else
        {
            /* generate on the fly, should not happen in this example */
            rsa_tmp = RSA_generate_key(keylength,RSA_F4,NULL,NULL);
            rsa_512 = rsa_tmp; /* Remember for later reuse */
        }
        break;
    case 1024:
        if (rsa_1024)
        {
            rsa_tmp=rsa_1024;
        }
        break;
    default:
        /* Generating a key on the fly is very costly, so use what is there */
        if (rsa_1024)
        {
            rsa_tmp=rsa_1024;
        }
        else
        {
            rsa_tmp=rsa_512; /* Use at least a shorter key */
        }
    }
    return(rsa_tmp);
}

/**
 * Initialize the service's SSL context. This sets up the generated RSA
 * encryption keys, chooses the server encryption level and configures the server
 * certificate, private key and certificate authority file.
 * @param service Service to initialize
 * @return 0 on success, -1 on error
 */
int serviceInitSSL(SERVICE* service)
{
    DH* dh;
    RSA* rsa;

    if (!service->ssl_init_done)
    {
        switch(service->ssl_method_type)
        {
        case SERVICE_SSLV3:
            service->method = (SSL_METHOD*)SSLv3_server_method();
            break;
        case SERVICE_TLS10:
            service->method = (SSL_METHOD*)TLSv1_server_method();
            break;
#ifdef OPENSSL_1_0
        case SERVICE_TLS11:
            service->method = (SSL_METHOD*)TLSv1_1_server_method();
            break;
        case SERVICE_TLS12:
            service->method = (SSL_METHOD*)TLSv1_2_server_method();
            break;
#endif
            /** Rest of these use the maximum available SSL/TLS methods */
        case SERVICE_SSL_MAX:
            service->method = (SSL_METHOD*)SSLv23_server_method();
            break;
        case SERVICE_TLS_MAX:
            service->method = (SSL_METHOD*)SSLv23_server_method();
            break;
        case SERVICE_SSL_TLS_MAX:
            service->method = (SSL_METHOD*)SSLv23_server_method();
            break;
        default:
            service->method = (SSL_METHOD*)SSLv23_server_method();
            break;
        }

        if ((service->ctx = SSL_CTX_new(service->method)) == NULL)
        {
            MXS_ERROR("SSL context initialization failed.");
            return -1;
        }

        /** Enable all OpenSSL bug fixes */
        SSL_CTX_set_options(service->ctx,SSL_OP_ALL);

        /** Generate the 512-bit and 1024-bit RSA keys */
        if (rsa_512 == NULL)
        {
            rsa_512 = RSA_generate_key(512,RSA_F4,NULL,NULL);
            if (rsa_512 == NULL)
            {
                MXS_ERROR("512-bit RSA key generation failed.");
                return -1;
            }
        }
        if (rsa_1024 == NULL)
        {
            rsa_1024 = RSA_generate_key(1024,RSA_F4,NULL,NULL);
            if (rsa_1024 == NULL)
            {
                MXS_ERROR("1024-bit RSA key generation failed.");
                return -1;
            }
        }

        if (rsa_512 != NULL && rsa_1024 != NULL)
        {
            SSL_CTX_set_tmp_rsa_callback(service->ctx,tmp_rsa_callback);
        }

        /** Load the server sertificate */
        if (SSL_CTX_use_certificate_file(service->ctx, service->ssl_cert, SSL_FILETYPE_PEM) <= 0)
        {
            MXS_ERROR("Failed to set server SSL certificate.");
            return -1;
        }

        /* Load the private-key corresponding to the server certificate */
        if (SSL_CTX_use_PrivateKey_file(service->ctx, service->ssl_key, SSL_FILETYPE_PEM) <= 0)
        {
            MXS_ERROR("Failed to set server SSL key.");
            return -1;
        }

        /* Check if the server certificate and private-key matches */
        if (!SSL_CTX_check_private_key(service->ctx))
        {
            MXS_ERROR("Server SSL certificate and key do not match.");
            return -1;
        }

        /* Load the RSA CA certificate into the SSL_CTX structure */
        if (!SSL_CTX_load_verify_locations(service->ctx, service->ssl_ca_cert, NULL))
        {
            MXS_ERROR("Failed to set Certificate Authority file.");
            return -1;
        }

        /* Set to require peer (client) certificate verification */
        SSL_CTX_set_verify(service->ctx,SSL_VERIFY_PEER,NULL);

        /* Set the verification depth */
        SSL_CTX_set_verify_depth(service->ctx,service->ssl_cert_verify_depth);
        service->ssl_init_done = true;
    }
    return 0;
}
/**
 * Function called by the housekeeper thread to retry starting of a service
 * @param data Service to restart
 */
static void service_internal_restart(void *data)
{
    SERVICE* service = (SERVICE*)data;
    serviceStartAllPorts(service);
}<|MERGE_RESOLUTION|>--- conflicted
+++ resolved
@@ -1114,7 +1114,6 @@
     {
         return 0;
     }
-<<<<<<< HEAD
 
     /** Enable the session timeout checks if and only if at least one service is
      * configured with a idle timeout. */
@@ -1123,14 +1122,6 @@
        enable_session_timeouts();
     }
 
-=======
-#ifdef UNSAFE_CODE
-    service->conn_timeout = val;
-#else
-    MXS_WARNING("The `connection_timeout` parameter is not safe for use. "
-        "The functionality is disabled for MaxScale "MAXSCALE_VERSION".");
-#endif
->>>>>>> 379cb6c7
     return 1;
 }
 
