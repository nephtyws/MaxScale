/*
 * Copyright (c) 2016 MariaDB Corporation Ab
 *
 * Use of this software is governed by the Business Source License included
 * in the LICENSE.TXT file and at www.mariadb.com/bsl11.
 *
 * Change Date: 2023-01-01
 *
 * On the date above, in accordance with the Business Source License, use
 * of this software will be governed by version 2 or later of the General
 * Public License.
 */

/**
 * @file session.c  - A representation of the session within the gateway.
 */
#include <maxscale/session.hh>

#include <inttypes.h>
#include <stdio.h>
#include <stdlib.h>
#include <unistd.h>
#include <string.h>
#include <errno.h>
#include <algorithm>
#include <string>
#include <sstream>

#include <maxbase/atomic.hh>
#include <maxbase/host.hh>
#include <maxbase/alloc.h>
#include <maxscale/clock.h>
#include <maxscale/cn_strings.hh>
#include <maxscale/dcb.hh>
#include <maxscale/housekeeper.h>
#include <maxscale/json_api.hh>
#include <maxscale/modutil.hh>
#include <maxscale/poll.hh>
#include <maxscale/router.hh>
#include <maxscale/routingworker.hh>
#include <maxscale/service.hh>
#include <maxscale/utils.h>
#include <maxscale/protocol/mysql.hh>

#include "internal/dcb.hh"
#include "internal/filter.hh"
#include "internal/session.hh"
#include "internal/service.hh"

using std::string;
using std::stringstream;
using maxbase::Worker;
using namespace maxscale;

namespace
{

struct
{
    /* Global session id counter. Must be updated atomically. Value 0 is reserved for
     *  dummy/unused sessions.
     */
    uint64_t                  next_session_id;
    uint32_t                  retain_last_statements;
    session_dump_statements_t dump_statements;
    uint32_t session_trace;
} this_unit =
{
    1,
    0,
    SESSION_DUMP_STATEMENTS_NEVER,
    0
};
}

static void         session_initialize(void* session);
static void         session_add_to_all_list(MXS_SESSION* session);
static MXS_SESSION* session_find_free();
static void         session_final_free(MXS_SESSION* session);
static void         session_deliver_response(MXS_SESSION* session);

/**
 * The clientReply of the session.
 *
 * @param inst     In reality an MXS_SESSION*.
 * @param session  In reality an MXS_SESSION*.
 * @param data     The data to send to the client.
 */
static int session_reply(MXS_FILTER* inst, MXS_FILTER_SESSION* session, GWBUF* data, DCB* dcb);

MXS_SESSION::MXS_SESSION(const SListener& listener)
    : m_state(MXS_SESSION::State::CREATED)
    , m_id(session_get_next_id())
    , client_dcb(nullptr)
    , listener(listener)
    , router_session(nullptr)
    , stats{time(0)}
    , service(listener ? listener->service() : nullptr)
    , head{}
    , tail{}
    , refcount(1)
    , trx_state(SESSION_TRX_INACTIVE)
    , autocommit(config_get_global_options()->qc_sql_mode == QC_SQL_MODE_ORACLE ? false : true)
    , client_protocol_data(0)
    , qualifies_for_pooling(false)
    , response{}
    , close_reason(SESSION_CLOSE_NONE)
    , load_active(false)
{
}

MXS_SESSION::~MXS_SESSION()
{
}

bool session_start(MXS_SESSION* ses)
{
    Session* session = static_cast<Session*>(ses);
    return session->start();
}

void session_link_backend_dcb(MXS_SESSION* session, DCB* dcb)
{
    mxb_assert(dcb->owner == session->client_dcb->owner);
    mxb_assert(dcb->role == DCB::Role::BACKEND);

    mxb::atomic::add(&session->refcount, 1);
    dcb->session = session;

    Session* ses = static_cast<Session*>(session);
    ses->link_backend_dcb(dcb);
}

void session_unlink_backend_dcb(MXS_SESSION* session, DCB* dcb)
{
    Session* ses = static_cast<Session*>(session);
    ses->unlink_backend_dcb(dcb);
    session_put_ref(session);
}

void session_close(MXS_SESSION* ses)
{
    Session* session = static_cast<Session*>(ses);
    session->close();
}

class ServiceDestroyTask : public Worker::DisposableTask
{
public:
    ServiceDestroyTask(Service* service)
        : m_service(service)
    {
    }

    void execute(Worker& worker) override
    {
        service_free(m_service);
    }

private:
    Service* m_service;
};

/**
 * Deallocate the specified session
 *
 * @param session       The session to deallocate
 */
static void session_free(MXS_SESSION* session)
{
    MXS_INFO("Stopped %s client session [%" PRIu64 "]", session->service->name(), session->id());
    Service* service = static_cast<Service*>(session->service);

    session_final_free(session);
    bool should_destroy = !service->active();

    if (mxb::atomic::add(&service->client_count, -1) == 1 && should_destroy)
    {
        // Destroy the service in the main routing worker thread
        mxs::RoutingWorker* main_worker = mxs::RoutingWorker::get(mxs::RoutingWorker::MAIN);
        main_worker->execute(std::unique_ptr<ServiceDestroyTask>(new ServiceDestroyTask(service)),
                             Worker::EXECUTE_AUTO);
    }
}

static void session_final_free(MXS_SESSION* ses)
{
    Session* session = static_cast<Session*>(ses);
    delete session;
}

/**
 * Check to see if a session is valid, i.e. in the list of all sessions
 *
 * @param session       Session to check
 * @return              1 if the session is valid otherwise 0
 */
int session_isvalid(MXS_SESSION* session)
{
    return session != NULL;
}

/**
 * Print details of an individual session
 *
 * @param session       Session to print
 */
void printSession(MXS_SESSION* session)
{
    struct tm result;
    char timebuf[40];

    printf("Session %p\n", session);
    printf("\tState:        %s\n", session_state_to_string(session->state()));
    printf("\tService:      %s (%p)\n", session->service->name(), session->service);
    printf("\tClient DCB:   %p\n", session->client_dcb);
    printf("\tConnected:    %s\n",
           asctime_r(localtime_r(&session->stats.connect, &result), timebuf));
    printf("\tRouter Session: %p\n", session->router_session);
}

bool printAllSessions_cb(DCB* dcb, void* data)
{
    if (dcb->role == DCB::Role::CLIENT)
    {
        printSession(dcb->session);
    }

    return true;
}

/**
 * Print all sessions
 *
 * Designed to be called within a debugger session in order
 * to display all active sessions within the gateway
 */
void printAllSessions()
{
    dcb_foreach(printAllSessions_cb, NULL);
}

/** Callback for dprintAllSessions */
bool dprintAllSessions_cb(DCB* dcb, void* data)
{
    if (dcb->role == DCB::Role::CLIENT)
    {
        DCB* out_dcb = (DCB*)data;
        dprintSession(out_dcb, dcb->session);
    }
    return true;
}

/**
 * Print all sessions to a DCB
 *
 * Designed to be called within a debugger session in order
 * to display all active sessions within the gateway
 *
 * @param dcb   The DCB to print to
 */
void dprintAllSessions(DCB* dcb)
{
    dcb_foreach(dprintAllSessions_cb, dcb);
}

/**
 * Print a particular session to a DCB
 *
 * Designed to be called within a debugger session in order
 * to display all active sessions within the gateway
 *
 * @param dcb   The DCB to print to
 * @param print_session   The session to print
 */
void dprintSession(DCB* dcb, MXS_SESSION* print_session)
{
    struct tm result;
    char buf[30];
    int i;

    dcb_printf(dcb, "Session %" PRIu64 "\n", print_session->id());
    dcb_printf(dcb, "\tState:               %s\n", session_state_to_string(print_session->state()));
    dcb_printf(dcb, "\tService:             %s\n", print_session->service->name());

    if (print_session->client_dcb && print_session->client_dcb->remote)
    {
        double idle = (mxs_clock() - print_session->client_dcb->last_read);
        idle = idle > 0 ? idle / 10.f : 0;
        dcb_printf(dcb,
                   "\tClient Address:          %s%s%s\n",
                   print_session->client_dcb->user ? print_session->client_dcb->user : "",
                   print_session->client_dcb->user ? "@" : "",
                   print_session->client_dcb->remote);
        dcb_printf(dcb,
                   "\tConnected:               %s\n",
                   asctime_r(localtime_r(&print_session->stats.connect, &result), buf));
        if (print_session->client_dcb->state == DCB_STATE_POLLING)
        {
            dcb_printf(dcb, "\tIdle:                %.0f seconds\n", idle);
        }
    }

    Session* session = static_cast<Session*>(print_session);

    for (const auto& f : session->get_filters())
    {
        dcb_printf(dcb, "\tFilter: %s\n", f.filter->name.c_str());
        f.filter->obj->diagnostics(f.instance, f.session, dcb);
    }
}

bool dListSessions_cb(DCB* dcb, void* data)
{
    if (dcb->role == DCB::Role::CLIENT)
    {
        DCB* out_dcb = (DCB*)data;
        MXS_SESSION* session = dcb->session;
        dcb_printf(out_dcb,
                   "%-16" PRIu64 " | %-15s | %-14s | %s\n",
                   session->id(),
                   session->client_dcb && session->client_dcb->remote ?
                   session->client_dcb->remote : "",
                   session->service && session->service->name() ?
                   session->service->name() : "",
                   session_state_to_string(session->state()));
    }

    return true;
}
/**
 * List all sessions in tabular form to a DCB
 *
 * Designed to be called within a debugger session in order
 * to display all active sessions within the gateway
 *
 * @param dcb   The DCB to print to
 */
void dListSessions(DCB* dcb)
{
    dcb_printf(dcb, "-----------------+-----------------+----------------+--------------------------\n");
    dcb_printf(dcb, "Session          | Client          | Service        | State\n");
    dcb_printf(dcb, "-----------------+-----------------+----------------+--------------------------\n");

    dcb_foreach(dListSessions_cb, dcb);

    dcb_printf(dcb, "-----------------+-----------------+----------------+--------------------------\n\n");
}

/**
 * Convert a session state to a string representation
 *
 * @param state         The session state
 * @return A string representation of the session state
 */
const char* session_state_to_string(MXS_SESSION::State state)
{
    switch (state)
    {
    case MXS_SESSION::State::CREATED:
        return "Session created";

    case MXS_SESSION::State::STARTED:
        return "Session started";

    case MXS_SESSION::State::STOPPING:
        return "Stopping session";

    case MXS_SESSION::State::FAILED:
        return "Session creation failed";

    case MXS_SESSION::State::FREE:
        return "Freed session";

    default:
        return "Invalid State";
    }
}

/**
 * Entry point for the final element in the upstream filter, i.e. the writing
 * of the data to the client.
 *
 * Looks like a filter `clientReply`, but in this case both the instance and
 * the session argument will be a MXS_SESSION*.
 *
 * @param       instance        The "instance" data
 * @param       session         The session
 * @param       data            The buffer chain to write
 */
int session_reply(MXS_FILTER* instance, MXS_FILTER_SESSION* session, GWBUF* data, DCB* dcb)
{
    MXS_SESSION* the_session = (MXS_SESSION*)session;

    return the_session->client_dcb->func.write(the_session->client_dcb, data);
}

/**
 * Return the client connection address or name
 *
 * @param session       The session whose client address to return
 */
const char* session_get_remote(const MXS_SESSION* session)
{
    if (session && session->client_dcb)
    {
        return session->client_dcb->remote;
    }
    return NULL;
}

bool session_route_query(MXS_SESSION* session, GWBUF* buffer)
{
    mxb_assert(session);
    mxb_assert(session->head.routeQuery);
    mxb_assert(session->head.instance);
    mxb_assert(session->head.session);

    bool rv;

    if (session->head.routeQuery(session->head.instance, session->head.session, buffer) == 1)
    {
        rv = true;
    }
    else
    {
        rv = false;
    }

    // In case some filter has short-circuited the request processing we need
    // to deliver that now to the client.
    session_deliver_response(session);

    return rv;
}

bool session_route_reply(MXS_SESSION* session, GWBUF* buffer, DCB* dcb)
{
    mxb_assert(session);
    mxb_assert(session->tail.clientReply);
    mxb_assert(session->tail.instance);
    mxb_assert(session->tail.session);

    bool rv;

    if (session->tail.clientReply(session->tail.instance, session->tail.session, buffer, dcb) == 1)
    {
        rv = true;
    }
    else
    {
        rv = false;
    }

    return rv;
}

/**
 * Return the username of the user connected to the client side of the
 * session.
 *
 * @param session               The session pointer.
 * @return      The user name or NULL if it can not be determined.
 */
const char* session_get_user(const MXS_SESSION* session)
{
    return (session && session->client_dcb) ? session->client_dcb->user : NULL;
}

bool dcb_iter_cb(DCB* dcb, void* data)
{
    if (dcb->role == DCB::Role::CLIENT)
    {
        ResultSet* set = static_cast<ResultSet*>(data);
        MXS_SESSION* ses = dcb->session;
        char buf[20];
        snprintf(buf, sizeof(buf), "%p", ses);

        set->add_row({buf, ses->client_dcb->remote, ses->service->name(),
                      session_state_to_string(ses->state())});
    }

    return true;
}

/**
 * Return a resultset that has the current set of sessions in it
 *
 * @return A Result set
 */
/* Lint is not convinced that the new memory for data is always tracked
 * because it does not see what happens within the resultset_create function,
 * so we suppress the warning. In fact, the function call results in return
 * of the set structure which includes a pointer to data
 */
std::unique_ptr<ResultSet> sessionGetList()
{
    std::unique_ptr<ResultSet> set = ResultSet::create({"Session", "Client", "Service", "State"});
    dcb_foreach(dcb_iter_cb, set.get());
    return set;
}

mxs_session_trx_state_t session_get_trx_state(const MXS_SESSION* ses)
{
    return ses->trx_state;
}

mxs_session_trx_state_t session_set_trx_state(MXS_SESSION* ses, mxs_session_trx_state_t new_state)
{
    mxs_session_trx_state_t prev_state = ses->trx_state;

    ses->trx_state = new_state;

    return prev_state;
}

const char* session_trx_state_to_string(mxs_session_trx_state_t state)
{
    switch (state)
    {
    case SESSION_TRX_INACTIVE:
        return "SESSION_TRX_INACTIVE";

    case SESSION_TRX_ACTIVE:
        return "SESSION_TRX_ACTIVE";

    case SESSION_TRX_READ_ONLY:
        return "SESSION_TRX_READ_ONLY";

    case SESSION_TRX_READ_WRITE:
        return "SESSION_TRX_READ_WRITE";

    case SESSION_TRX_READ_ONLY_ENDING:
        return "SESSION_TRX_READ_ONLY_ENDING";

    case SESSION_TRX_READ_WRITE_ENDING:
        return "SESSION_TRX_READ_WRITE_ENDING";
    }

    MXS_ERROR("Unknown session_trx_state_t value: %d", (int)state);
    return "UNKNOWN";
}

static bool ses_find_id(DCB* dcb, void* data)
{
    void** params = (void**)data;
    MXS_SESSION** ses = (MXS_SESSION**)params[0];
    uint64_t* id = (uint64_t*)params[1];
    bool rval = true;

    if (dcb->session->id() == *id)
    {
        *ses = session_get_ref(dcb->session);
        rval = false;
    }

    return rval;
}

MXS_SESSION* session_get_by_id(uint64_t id)
{
    MXS_SESSION* session = NULL;
    void* params[] = {&session, &id};

    dcb_foreach(ses_find_id, params);

    return session;
}

MXS_SESSION* session_get_ref(MXS_SESSION* session)
{
    mxb::atomic::add(&session->refcount, 1);
    return session;
}

void session_put_ref(MXS_SESSION* session)
{
    if (session)
    {
        /** Remove one reference. If there are no references left, free session */
        if (mxb::atomic::add(&session->refcount, -1) == 1)
        {
            session_free(session);
        }
    }
}

uint64_t session_get_next_id()
{
    return mxb::atomic::add(&this_unit.next_session_id, 1, mxb::atomic::RELAXED);
}

json_t* session_json_data(const Session* session, const char* host, bool rdns)
{
    json_t* data = json_object();

    /** ID must be a string */
    stringstream ss;
    ss << session->id();

    /** ID and type */
    json_object_set_new(data, CN_ID, json_string(ss.str().c_str()));
    json_object_set_new(data, CN_TYPE, json_string(CN_SESSIONS));

    /** Relationships */
    json_t* rel = json_object();

    /** Service relationship (one-to-one) */
    json_t* services = mxs_json_relationship(host, MXS_JSON_API_SERVICES);
    mxs_json_add_relation(services, session->service->name(), CN_SERVICES);
    json_object_set_new(rel, CN_SERVICES, services);

    /** Filter relationships (one-to-many) */
    auto filter_list = session->get_filters();

    if (!filter_list.empty())
    {
        json_t* filters = mxs_json_relationship(host, MXS_JSON_API_FILTERS);

        for (const auto& f : filter_list)
        {
            mxs_json_add_relation(filters, f.filter->name.c_str(), CN_FILTERS);
        }
        json_object_set_new(rel, CN_FILTERS, filters);
    }

    json_object_set_new(data, CN_RELATIONSHIPS, rel);

    /** Session attributes */
    json_t* attr = json_object();
    json_object_set_new(attr, "state", json_string(session_state_to_string(session->state())));

    if (session->client_dcb->user)
    {
        json_object_set_new(attr, CN_USER, json_string(session->client_dcb->user));
    }

    if (session->client_dcb->remote)
    {
        string result_address;
        auto remote = session->client_dcb->remote;
        if (rdns)
        {
            maxbase::reverse_name_lookup(remote, &result_address);
        }
        else
        {
            result_address = remote;
        }
        json_object_set_new(attr, "remote", json_string(result_address.c_str()));
    }

    struct tm result;
    char buf[60];

    asctime_r(localtime_r(&session->stats.connect, &result), buf);
    mxb::trim(buf);

    json_object_set_new(attr, "connected", json_string(buf));

    if (session->client_dcb->state == DCB_STATE_POLLING)
    {
        double idle = (mxs_clock() - session->client_dcb->last_read);
        idle = idle > 0 ? idle / 10.f : 0;
        json_object_set_new(attr, "idle", json_real(idle));
    }

    json_t* dcb_arr = json_array();
    const Session* pSession = static_cast<const Session*>(session);

    for (auto d : pSession->dcb_set())
    {
        json_array_append_new(dcb_arr, dcb_to_json(d));
    }

    json_object_set_new(attr, "connections", dcb_arr);

    json_t* queries = session->queries_as_json();
    json_object_set_new(attr, "queries", queries);

    json_t* log = session->log_as_json();
    json_object_set_new(attr, "log", log);

    json_object_set_new(data, CN_ATTRIBUTES, attr);
    json_object_set_new(data, CN_LINKS, mxs_json_self_link(host, CN_SESSIONS, ss.str().c_str()));

    return data;
}

json_t* session_to_json(const MXS_SESSION* session, const char* host, bool rdns)
{
    stringstream ss;
    ss << MXS_JSON_API_SESSIONS << session->id();
    const Session* s = static_cast<const Session*>(session);
    return mxs_json_resource(host, ss.str().c_str(), session_json_data(s, host, rdns));
}

struct SessionListData
{
    SessionListData(const char* host, bool rdns)
        : json(json_array())
        , host(host)
        , rdns(rdns)
    {
    }

    json_t*     json {nullptr};
    const char* host {nullptr};
    bool        rdns {false};
};

bool seslist_cb(DCB* dcb, void* data)
{
    if (dcb->role == DCB::Role::CLIENT)
    {
        SessionListData* d = (SessionListData*)data;
        Session* session = static_cast<Session*>(dcb->session);
        json_array_append_new(d->json, session_json_data(session, d->host, d->rdns));
    }

    return true;
}

json_t* session_list_to_json(const char* host, bool rdns)
{
    SessionListData data(host, rdns);
    dcb_foreach(seslist_cb, &data);
    return mxs_json_resource(host, MXS_JSON_API_SESSIONS, data.json);
}

void session_qualify_for_pool(MXS_SESSION* session)
{
    session->qualifies_for_pooling = true;
}

bool session_valid_for_pool(const MXS_SESSION* session)
{
    return session->qualifies_for_pooling;
}

MXS_SESSION* session_get_current()
{
    DCB* dcb = dcb_get_current();

    return dcb ? dcb->session : NULL;
}

uint64_t session_get_current_id()
{
    MXS_SESSION* session = session_get_current();

    return session ? session->id() : 0;
}

bool session_add_variable(MXS_SESSION* session,
                          const char* name,
                          session_variable_handler_t handler,
                          void* context)
{
    Session* pSession = static_cast<Session*>(session);
    return pSession->add_variable(name, handler, context);
}

char* session_set_variable_value(MXS_SESSION* session,
                                 const char* name_begin,
                                 const char* name_end,
                                 const char* value_begin,
                                 const char* value_end)
{
    Session* pSession = static_cast<Session*>(session);
    return pSession->set_variable_value(name_begin, name_end, value_begin, value_end);
}

bool session_remove_variable(MXS_SESSION* session,
                             const char* name,
                             void** context)
{
    Session* pSession = static_cast<Session*>(session);
    return pSession->remove_variable(name, context);
}

void session_set_response(MXS_SESSION* session, const MXS_UPSTREAM* up, GWBUF* buffer)
{
    // Valid arguments.
    mxb_assert(session && up && buffer);

    // Valid state. Only one filter may terminate the execution and exactly once.
    mxb_assert(!session->response.up.instance
               && !session->response.up.session
               && !session->response.buffer);

    session->response.up = *up;
    session->response.buffer = buffer;
}

/**
 * Delivers a provided response to the upstream filter that should
 * receive it.
 *
 * @param session  The session.
 */
static void session_deliver_response(MXS_SESSION* session)
{
    MXS_FILTER* filter_instance = session->response.up.instance;

    if (filter_instance)
    {
        MXS_FILTER_SESSION* filter_session = session->response.up.session;
        GWBUF* buffer = session->response.buffer;

        mxb_assert(filter_session);
        mxb_assert(buffer);

        // TODO: Figure out what to do with the DCB argument
        session->response.up.clientReply(filter_instance, filter_session, buffer, nullptr);

        session->response.up.instance = NULL;
        session->response.up.session = NULL;
        session->response.up.clientReply = NULL;
        session->response.buffer = NULL;

        // If some filter short-circuits the routing, then there will
        // be no response from a server and we need to ensure that
        // subsequent book-keeping targets the right statement.
        static_cast<Session*>(session)->book_last_as_complete();
    }

    mxb_assert(!session->response.up.instance);
    mxb_assert(!session->response.up.session);
    mxb_assert(!session->response.up.clientReply);
    mxb_assert(!session->response.buffer);
}

void session_set_retain_last_statements(uint32_t n)
{
    this_unit.retain_last_statements = n;
}

uint32_t session_get_retain_last_statements()
{
    return this_unit.retain_last_statements;
}

void session_set_dump_statements(session_dump_statements_t value)
{
    this_unit.dump_statements = value;
}

session_dump_statements_t session_get_dump_statements()
{
    return this_unit.dump_statements;
}

const char* session_get_dump_statements_str()
{
    switch (this_unit.dump_statements)
    {
    case SESSION_DUMP_STATEMENTS_NEVER:
        return "never";

    case SESSION_DUMP_STATEMENTS_ON_CLOSE:
        return "on_close";

    case SESSION_DUMP_STATEMENTS_ON_ERROR:
        return "on_error";

    default:
        mxb_assert(!true);
        return "unknown";
    }
}

void session_retain_statement(MXS_SESSION* pSession, GWBUF* pBuffer)
{
    static_cast<Session*>(pSession)->retain_statement(pBuffer);
}

void session_book_server_response(MXS_SESSION* pSession, SERVER* pServer, bool final_response)
{
    static_cast<Session*>(pSession)->book_server_response(pServer, final_response);
}

void session_reset_server_bookkeeping(MXS_SESSION* pSession)
{
    static_cast<Session*>(pSession)->reset_server_bookkeeping();
}

void session_dump_statements(MXS_SESSION* session)
{
    Session* pSession = static_cast<Session*>(session);
    pSession->dump_statements();
}

void session_set_session_trace(uint32_t value)
{
    this_unit.session_trace = value;
}

uint32_t session_get_session_trace()
{
    return this_unit.session_trace;
}

void session_append_log(MXS_SESSION* pSession, std::string log)
{
    {
        static_cast<Session*>(pSession)->append_session_log(log);
    }
}

void session_dump_log(MXS_SESSION* pSession)
{
    static_cast<Session*>(pSession)->dump_session_log();
}

class DelayedRoutingTask
{
    DelayedRoutingTask(const DelayedRoutingTask&) = delete;
    DelayedRoutingTask& operator=(const DelayedRoutingTask&) = delete;

public:
    DelayedRoutingTask(MXS_SESSION* session, MXS_DOWNSTREAM down, GWBUF* buffer)
        : m_session(session_get_ref(session))
        , m_down(down)
        , m_buffer(buffer)
    {
    }

    ~DelayedRoutingTask()
    {
        session_put_ref(m_session);
        gwbuf_free(m_buffer);
    }

    void execute()
    {
        if (m_session->state() == MXS_SESSION::State::STARTED)
        {
            GWBUF* buffer = m_buffer;
            m_buffer = NULL;

            if (m_down.routeQuery(m_down.instance, m_down.session, buffer) == 0)
            {
                // Routing failed, send a hangup to the client.
                poll_fake_hangup_event(m_session->client_dcb);
            }
        }
    }

private:
    MXS_SESSION*   m_session;
    MXS_DOWNSTREAM m_down;
    GWBUF*         m_buffer;
};

static bool delayed_routing_cb(Worker::Call::action_t action, DelayedRoutingTask* task)
{
    if (action == Worker::Call::EXECUTE)
    {
        task->execute();
    }

    delete task;
    return false;
}

bool session_delay_routing(MXS_SESSION* session, MXS_DOWNSTREAM down, GWBUF* buffer, int seconds)
{
    bool success = false;

    try
    {
        Worker* worker = Worker::get_current();
        mxb_assert(worker == session->client_dcb->owner);
        std::unique_ptr<DelayedRoutingTask> task(new DelayedRoutingTask(session, down, buffer));

        // Delay the routing for at least a millisecond
        int32_t delay = 1 + seconds * 1000;
        worker->delayed_call(delay, delayed_routing_cb, task.release());

        success = true;
    }
    catch (std::bad_alloc&)
    {
        MXS_OOM();
    }

    return success;
}

MXS_DOWNSTREAM router_as_downstream(MXS_SESSION* session)
{
    MXS_DOWNSTREAM head;
    head.instance = (MXS_FILTER*)session->service->router_instance;
    head.session = (MXS_FILTER_SESSION*)session->router_session;
    head.routeQuery = (DOWNSTREAMFUNC)session->service->router->routeQuery;
    return head;
}

const char* session_get_close_reason(const MXS_SESSION* session)
{
    switch (session->close_reason)
    {
    case SESSION_CLOSE_NONE:
        return "";

    case SESSION_CLOSE_TIMEOUT:
        return "Timed out by MaxScale";

    case SESSION_CLOSE_HANDLEERROR_FAILED:
        return "Router could not recover from connection errors";

    case SESSION_CLOSE_ROUTING_FAILED:
        return "Router could not route query";

    case SESSION_CLOSE_KILLED:
        return "Killed by another connection";

    case SESSION_CLOSE_TOO_MANY_CONNECTIONS:
        return "Too many connections";

    default:
        mxb_assert(!true);
        return "Internal error";
    }
}

Session::Session(const SListener& listener)
    : MXS_SESSION(listener)
{
    if (service->retain_last_statements != -1)      // Explicitly set for the service
    {
        m_retain_last_statements = service->retain_last_statements;
    }
    else
    {
        m_retain_last_statements = this_unit.retain_last_statements;
    }
}

Session::~Session()
{
    mxb_assert(refcount == 0);

    mxb::atomic::add(&service->stats().n_current, -1, mxb::atomic::RELAXED);

    if (client_dcb)
    {
        dcb_free_all_memory(client_dcb);
        client_dcb = NULL;
    }

    if (this_unit.dump_statements == SESSION_DUMP_STATEMENTS_ON_CLOSE)
    {
        session_dump_statements(this);
    }

    m_state = MXS_SESSION::State::FREE;

    if (router_session)
    {
        service->router->freeSession(service->router_instance, router_session);
    }

    for (auto& f : m_filters)
    {
        f.filter->obj->closeSession(f.instance, f.session);
        f.filter->obj->freeSession(f.instance, f.session);
    }
}

void Session::set_client_dcb(DCB* dcb)
{
    mxb_assert(client_dcb == nullptr);
    mxb_assert(dcb->role == DCB::Role::CLIENT);
    client_dcb = dcb;
}

namespace
{

bool get_cmd_and_stmt(GWBUF* pBuffer, const char** ppCmd, char** ppStmt, int* pLen)
{
    *ppCmd = nullptr;
    *ppStmt = nullptr;
    *pLen = 0;

    bool deallocate = false;
    int len = gwbuf_length(pBuffer);

    if (len > MYSQL_HEADER_LEN)
    {
        uint8_t header[MYSQL_HEADER_LEN + 1];
        uint8_t* pHeader = NULL;

        if (GWBUF_LENGTH(pBuffer) > MYSQL_HEADER_LEN)
        {
            pHeader = GWBUF_DATA(pBuffer);
        }
        else
        {
            gwbuf_copy_data(pBuffer, 0, MYSQL_HEADER_LEN + 1, header);
            pHeader = header;
        }

        int cmd = MYSQL_GET_COMMAND(pHeader);

        *ppCmd = STRPACKETTYPE(cmd);

        if (cmd == MXS_COM_QUERY)
        {
            if (GWBUF_IS_CONTIGUOUS(pBuffer))
            {
                modutil_extract_SQL(pBuffer, ppStmt, pLen);
            }
            else
            {
                *ppStmt = modutil_get_SQL(pBuffer);
                *pLen = strlen(*ppStmt);
                deallocate = true;
            }
        }
    }

    return deallocate;
}
}

void Session::dump_statements() const
{
    if (m_retain_last_statements)
    {
        int n = m_last_queries.size();

        uint64_t current_id = session_get_current_id();

        if ((current_id != 0) && (current_id != id()))
        {
            MXS_WARNING("Current session is %lu, yet statements are dumped for %lu. "
                        "The session id in the subsequent dumped statements is the wrong one.",
                        current_id, id());
        }

        for (auto i = m_last_queries.rbegin(); i != m_last_queries.rend(); ++i)
        {
            const QueryInfo& info = *i;
            GWBUF* pBuffer = info.query().get();
            timespec ts = info.time_completed();
            struct tm* tm = localtime(&ts.tv_sec);
            char timestamp[20];
            strftime(timestamp, 20, "%Y-%m-%d %H:%M:%S", tm);

            const char* pCmd;
            char* pStmt;
            int len;
            bool deallocate = get_cmd_and_stmt(pBuffer, &pCmd, &pStmt, &len);

            if (pStmt)
            {
                if (current_id != 0)
                {
                    MXS_NOTICE("Stmt %d(%s): %.*s", n, timestamp, len, pStmt);
                }
                else
                {
                    // We are in a context where we do not have a current session, so we need to
                    // log the session id ourselves.

                    MXS_NOTICE("(%" PRIu64 ") Stmt %d(%s): %.*s", current_id, n, timestamp, len, pStmt);
                }

                if (deallocate)
                {
                    MXS_FREE(pStmt);
                }
            }

            --n;
        }
    }
}

json_t* Session::queries_as_json() const
{
    json_t* pQueries = json_array();

    for (auto i = m_last_queries.rbegin(); i != m_last_queries.rend(); ++i)
    {
        const QueryInfo& info = *i;

        json_array_append_new(pQueries, info.as_json());
    }

    return pQueries;
}

json_t* Session::log_as_json() const
{
    json_t* pLog = json_array();

    for (const auto& i : m_log)
    {
        json_array_append_new(pLog, json_string(i.c_str()));
    }

    return pLog;
}

bool Session::setup_filters(Service* service)
{
    for (const auto& a : service->get_filters())
    {
        m_filters.emplace_back(a);
    }

    for (auto it = m_filters.begin(); it != m_filters.end(); ++it)
    {
        auto& f = *it;
        f.session = f.filter->obj->newSession(f.instance, this, &f.down, &f.up);

        if (!f.session)
        {
            MXS_ERROR("Failed to create filter session for '%s'", f.filter->name.c_str());

            for (auto d = m_filters.begin(); d != it; ++d)
            {
                mxb_assert(d->session);
                d->filter->obj->closeSession(d->instance, d->session);
                d->filter->obj->freeSession(d->instance, d->session);
            }

            m_filters.clear();
            return false;
        }
    }

    // The head of the chain currently points at the router
    MXS_DOWNSTREAM chain_head = head;

    for (auto it = m_filters.rbegin(); it != m_filters.rend(); it++)
    {
        it->down = chain_head;
        chain_head.instance = it->instance;
        chain_head.session = it->session;
        chain_head.routeQuery = it->filter->obj->routeQuery;
    }

    head = chain_head;

    // The tail is the upstream component of the service (the client DCB)
    MXS_UPSTREAM chain_tail = tail;

    for (auto it = m_filters.begin(); it != m_filters.end(); it++)
    {
        it->up = chain_tail;
        chain_tail.instance = it->instance;
        chain_tail.session = it->session;
        chain_tail.clientReply = it->filter->obj->clientReply;
    }

    tail = chain_tail;

    return true;
}

bool Session::add_variable(const char* name, session_variable_handler_t handler, void* context)
{
    bool added = false;

    static const char PREFIX[] = "@MAXSCALE.";

    if (strncasecmp(name, PREFIX, sizeof(PREFIX) - 1) == 0)
    {
        string key(name);

        std::transform(key.begin(), key.end(), key.begin(), tolower);

        if (m_variables.find(key) == m_variables.end())
        {
            SESSION_VARIABLE variable;
            variable.handler = handler;
            variable.context = context;

            m_variables.insert(std::make_pair(key, variable));
            added = true;
        }
        else
        {
            MXS_ERROR("Session variable '%s' has been added already.", name);
        }
    }
    else
    {
        MXS_ERROR("Session variable '%s' is not of the correct format.", name);
    }

    return added;
}

char* Session::set_variable_value(const char* name_begin,
                                  const char* name_end,
                                  const char* value_begin,
                                  const char* value_end)
{
    char* rv = NULL;

    string key(name_begin, name_end - name_begin);

    transform(key.begin(), key.end(), key.begin(), tolower);

    auto it = m_variables.find(key);

    if (it != m_variables.end())
    {
        rv = it->second.handler(it->second.context, key.c_str(), value_begin, value_end);
    }
    else
    {
        const char FORMAT[] = "Attempt to set unknown MaxScale user variable %.*s";

        int name_length = name_end - name_begin;
        int len = snprintf(NULL, 0, FORMAT, name_length, name_begin);

        rv = static_cast<char*>(MXS_MALLOC(len + 1));

        if (rv)
        {
            sprintf(rv, FORMAT, name_length, name_begin);
        }

        MXS_WARNING(FORMAT, name_length, name_begin);
    }

    return rv;
}

bool Session::remove_variable(const char* name, void** context)
{
    bool removed = false;
    string key(name);

    transform(key.begin(), key.end(), key.begin(), toupper);
    auto it = m_variables.find(key);

    if (it != m_variables.end())
    {
        if (context)
        {
            *context = it->second.context;
        }

        m_variables.erase(it);
        removed = true;
    }

    return removed;
}

void Session::retain_statement(GWBUF* pBuffer)
{
    if (m_retain_last_statements)
    {
        mxb_assert(m_last_queries.size() <= m_retain_last_statements);

        std::shared_ptr<GWBUF> sBuffer(gwbuf_clone(pBuffer), std::default_delete<GWBUF>());

        m_last_queries.push_front(QueryInfo(sBuffer));

        if (m_last_queries.size() > m_retain_last_statements)
        {
            m_last_queries.pop_back();
        }

        if (m_last_queries.size() == 1)
        {
            mxb_assert(m_current_query == -1);
            m_current_query = 0;
        }
        else
        {
            // If requests are streamed, without the response being waited for,
            // then this may cause the index to grow past the length of the array.
            // That's ok and is dealt with in book_server_response() and friends.
            ++m_current_query;
            mxb_assert(m_current_query >= 0);
        }
    }
}

void Session::book_server_response(SERVER* pServer, bool final_response)
{
    if (m_retain_last_statements && !m_last_queries.empty())
    {
        mxb_assert(m_current_query >= 0);
        // If enough queries have been sent by the client, without it waiting
        // for the responses, then at this point it may be so that the query
        // object has been popped from the size limited queue. That's apparent
        // by the index pointing past the end of the queue. In that case
        // we simply ignore the result.
        if (m_current_query < static_cast<int>(m_last_queries.size()))
        {
            auto i = m_last_queries.begin() + m_current_query;
            QueryInfo& info = *i;

            mxb_assert(!info.complete());

            info.book_server_response(pServer, final_response);
        }

        if (final_response)
        {
            // In case what is described in the comment above has occurred,
            // this will eventually take the index back into the queue.
            --m_current_query;
            mxb_assert(m_current_query >= -1);
        }
    }
}

void Session::book_last_as_complete()
{
    if (m_retain_last_statements && !m_last_queries.empty())
    {
        mxb_assert(m_current_query >= 0);
        // See comment in book_server_response().
        if (m_current_query < static_cast<int>(m_last_queries.size()))
        {
            auto i = m_last_queries.begin() + m_current_query;
            QueryInfo& info = *i;

            info.book_as_complete();
        }
    }
}

void Session::reset_server_bookkeeping()
{
    if (m_retain_last_statements && !m_last_queries.empty())
    {
        mxb_assert(m_current_query >= 0);
        // See comment in book_server_response().
        if (m_current_query < static_cast<int>(m_last_queries.size()))
        {
            auto i = m_last_queries.begin() + m_current_query;
            QueryInfo& info = *i;
            info.reset_server_bookkeeping();
        }
    }
}

Session::QueryInfo::QueryInfo(const std::shared_ptr<GWBUF>& sQuery)
    : m_sQuery(sQuery)
{
    clock_gettime(CLOCK_REALTIME_COARSE, &m_received);
    m_completed.tv_sec = 0;
    m_completed.tv_nsec = 0;
}

namespace
{

static const char ISO_TEMPLATE[] = "2018-11-05T16:47:49.123";
static const int ISO_TIME_LEN = sizeof(ISO_TEMPLATE) - 1;

void timespec_to_iso(char* zIso, const timespec& ts)
{
    tm tm;
    localtime_r(&ts.tv_sec, &tm);

    size_t i = strftime(zIso, ISO_TIME_LEN + 1, "%G-%m-%dT%H:%M:%S", &tm);
    mxb_assert(i == 19);
    long int ms = ts.tv_nsec / 1000000;
    i = sprintf(zIso + i, ".%03ld", ts.tv_nsec / 1000000);
    mxb_assert(i == 4);
}
}

json_t* Session::QueryInfo::as_json() const
{
    json_t* pQuery = json_object();

    const char* pCmd;
    char* pStmt;
    int len;
    bool deallocate = get_cmd_and_stmt(m_sQuery.get(), &pCmd, &pStmt, &len);

    if (pCmd)
    {
        json_object_set_new(pQuery, "command", json_string(pCmd));
    }

    if (pStmt)
    {
        json_object_set_new(pQuery, "statement", json_stringn(pStmt, len));

        if (deallocate)
        {
            MXS_FREE(pStmt);
        }
    }

    char iso_time[ISO_TIME_LEN + 1];

    timespec_to_iso(iso_time, m_received);
    json_object_set_new(pQuery, "received", json_stringn(iso_time, ISO_TIME_LEN));

    if (m_complete)
    {
        timespec_to_iso(iso_time, m_completed);
        json_object_set_new(pQuery, "completed", json_stringn(iso_time, ISO_TIME_LEN));
    }

    json_t* pResponses = json_array();

    for (auto& info : m_server_infos)
    {
        json_t* pResponse = json_object();

        // Calculate and report in milliseconds.
        long int received = m_received.tv_sec * 1000 + m_received.tv_nsec / 1000000;
        long int processed = info.processed.tv_sec * 1000 + info.processed.tv_nsec / 1000000;
        mxb_assert(processed >= received);

        long int duration = processed - received;

        json_object_set_new(pResponse, "server", json_string(info.pServer->name()));
        json_object_set_new(pResponse, "duration", json_integer(duration));

        json_array_append_new(pResponses, pResponse);
    }

    json_object_set_new(pQuery, "responses", pResponses);

    return pQuery;
}

void Session::QueryInfo::book_server_response(SERVER* pServer, bool final_response)
{
    // If the information has been completed, no more information may be provided.
    mxb_assert(!m_complete);
    // A particular server may be reported only exactly once.
    mxb_assert(find_if(m_server_infos.begin(), m_server_infos.end(), [pServer](const ServerInfo& info) {
                           return info.pServer == pServer;
                       }) == m_server_infos.end());

    timespec now;
    clock_gettime(CLOCK_REALTIME_COARSE, &now);

    m_server_infos.push_back(ServerInfo {pServer, now});

    m_complete = final_response;

    if (m_complete)
    {
        m_completed = now;
    }
}

void Session::QueryInfo::book_as_complete()
{
    timespec now;
    clock_gettime(CLOCK_REALTIME_COARSE, &m_completed);
    m_complete = true;
}

void Session::QueryInfo::reset_server_bookkeeping()
{
    m_server_infos.clear();
    m_completed.tv_sec = 0;
    m_completed.tv_nsec = 0;
    m_complete = false;
}

<<<<<<< HEAD
bool Session::start()
{
    router_session = service->router->newSession(service->router_instance, this);

    if (!router_session)
    {
        m_state = MXS_SESSION::State::FAILED;
        MXS_ERROR("Failed to create new router session for service '%s'. "
                  "See previous errors for more details.", service->name());
        return false;
    }

    /*
     * Pending filter chain being setup set the head of the chain to
     * be the router. As filters are inserted the current head will
     * be pushed to the filter and the head updated.
     *
     * NB This dictates that filters are created starting at the end
     * of the chain nearest the router working back to the client
     * protocol end of the chain.
     */
    // NOTE: Here we cast the router instance into a MXS_FILTER and
    // NOTE: the router session into a MXS_FILTER_SESSION and
    // NOTE: the router routeQuery into a filter routeQuery. That
    // NOTE: is in order to be able to treat the router as the first
    // NOTE: filter.
    head = router_as_downstream(this);

    // NOTE: Here we cast the session into a MXS_FILTER and MXS_FILTER_SESSION
    // NOTE: and session_reply into a filter clientReply. That's dubious but ok
    // NOTE: as session_reply will know what to do. In practice, the session
    // NOTE: will be called as if it would be the last filter.
    tail.instance = (MXS_FILTER*)this;
    tail.session = (MXS_FILTER_SESSION*)this;
    tail.clientReply = session_reply;

    if (!setup_filters(static_cast<Service*>(service)))
    {
        m_state = MXS_SESSION::State::FAILED;
        MXS_ERROR("Setting up filters failed. Terminating session %s.", service->name());
        return false;
    }

    m_state = MXS_SESSION::State::STARTED;
    mxb::atomic::add(&service->stats().n_connections, 1, mxb::atomic::RELAXED);
    mxb::atomic::add(&service->stats().n_current, 1, mxb::atomic::RELAXED);

    MXS_INFO("Started %s client session [%" PRIu64 "] for '%s' from %s",
             service->name(), id(),
             client_dcb->user ? client_dcb->user : "<no user>",
             client_dcb->remote);

    return true;
}


void Session::close()
{
    if (router_session)
    {
        m_state = MXS_SESSION::State::STOPPING;
        service->router->closeSession(service->router_instance, router_session);
=======
void Session::append_session_log(std::string log)
{
    m_log.push_front(log);

    if (m_log.size() >= this_unit.session_trace)
    {
        m_log.pop_back();
    }
}

void Session::dump_session_log()
{
    if (!(m_log.empty()))
    {
        std::string log;

        for (const auto& s : m_log)
        {
            log += s;
        }

        MXS_NOTICE("Session log for session (%" PRIu64"): \n%s ", ses_id, log.c_str());
>>>>>>> a9b01ff4
    }
}<|MERGE_RESOLUTION|>--- conflicted
+++ resolved
@@ -1571,7 +1571,6 @@
     m_complete = false;
 }
 
-<<<<<<< HEAD
 bool Session::start()
 {
     router_session = service->router->newSession(service->router_instance, this);
@@ -1634,7 +1633,9 @@
     {
         m_state = MXS_SESSION::State::STOPPING;
         service->router->closeSession(service->router_instance, router_session);
-=======
+    }
+}
+
 void Session::append_session_log(std::string log)
 {
     m_log.push_front(log);
@@ -1656,7 +1657,6 @@
             log += s;
         }
 
-        MXS_NOTICE("Session log for session (%" PRIu64"): \n%s ", ses_id, log.c_str());
->>>>>>> a9b01ff4
+        MXS_NOTICE("Session log for session (%" PRIu64"): \n%s ", id(), log.c_str());
     }
 }