--- conflicted
+++ resolved
@@ -38,11 +38,8 @@
  * 10/06/2013	Mark Riddoch		Initial implementation
  * 11/07/2013	Mark Riddoch		Addition of reference count in the gwbuf
  * 16/07/2013	Massimiliano Pinto	Added command type for the queue
-<<<<<<< HEAD
  * 10/07/2014	Mark Riddoch		Addition of hints
-=======
  * 15/07/2014	Mark Riddoch		Added buffer properties
->>>>>>> b335bad3
  *
  * @endverbatim
  */
@@ -107,12 +104,9 @@
 	SHARED_BUF	*sbuf;  /*< The shared buffer with the real data */
 	int		command;/*< The command type for the queue */
 	gwbuf_type_t    gwbuf_type; /*< buffer's data type information */
-<<<<<<< HEAD
 	HINT		*hint;	/*< Hint data for this buffer */
-=======
 	SPINLOCK	lock;
 	BUF_PROPERTY	*properties; /*< Buffer properties */
->>>>>>> b335bad3
 } GWBUF;
 
 /*<
