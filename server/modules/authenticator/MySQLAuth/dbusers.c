/*
 * Copyright (c) 2016 MariaDB Corporation Ab
 *
 * Use of this software is governed by the Business Source License included
 * in the LICENSE.TXT file and at www.mariadb.com/bsl11.
 *
 * Change Date: 2019-07-01
 *
 * On the date above, in accordance with the Business Source License, use
 * of this software will be governed by version 2 or later of the General
 * Public License.
 */

/**
 * Loading MySQL users from a MySQL backend server
 */

#include "mysql_auth.h"

#include <stdio.h>
#include <ctype.h>
#include <mysql.h>
#include <netdb.h>

#include <maxscale/dcb.h>
#include <maxscale/service.h>
#include <maxscale/users.h>
#include <maxscale/log_manager.h>
#include <maxscale/secrets.h>
#include <maxscale/protocol/mysql.h>
#include <mysqld_error.h>
#include <maxscale/mysql_utils.h>
#include <maxscale/alloc.h>

/** Don't include the root user */
#define USERS_QUERY_NO_ROOT " AND user.user NOT IN ('root')"

/** Normal password column name */
#define MYSQL_PASSWORD "password"

/** MySQL 5.7 password column name */
#define MYSQL57_PASSWORD "authentication_string"

#define NEW_LOAD_DBUSERS_QUERY "SELECT u.user, u.host, d.db, u.select_priv, u.%s \
    FROM mysql.user AS u LEFT JOIN mysql.db AS d \
    ON (u.user = d.user AND u.host = d.host) %s \
    UNION \
    SELECT u.user, u.host, t.db, u.select_priv, u.%s \
    FROM mysql.user AS u LEFT JOIN mysql.tables_priv AS t \
    ON (u.user = t.user AND u.host = t.host) %s"

static int get_users(SERV_LISTENER *listener);
static MYSQL *gw_mysql_init(void);
static int gw_mysql_set_timeouts(MYSQL* handle);
static char *mysql_format_user_entry(void *data);
<<<<<<< HEAD
static bool get_hostname(const char *ip_address, char *client_hostname);
=======
static bool get_hostname(DCB *dcb, char *client_hostname, size_t size);
>>>>>>> 9c325104

static char* get_new_users_query(const char *server_version, bool include_root)
{
    const char* password = strstr(server_version, "5.7.") ? MYSQL57_PASSWORD : MYSQL_PASSWORD;
    const char *with_root = include_root ? "" : "WHERE u.user NOT IN ('root')";

    size_t n_bytes = snprintf(NULL, 0, NEW_LOAD_DBUSERS_QUERY, password, with_root, password, with_root);
    char *rval = MXS_MALLOC(n_bytes + 1);

    if (rval)
    {
        snprintf(rval, n_bytes + 1, NEW_LOAD_DBUSERS_QUERY, password, with_root, password, with_root);
    }

    return rval;
}

int replace_mysql_users(SERV_LISTENER *listener)
{
    spinlock_acquire(&listener->lock);
    int i = get_users(listener);
    spinlock_release(&listener->lock);
    return i;
<<<<<<< HEAD
}

static bool check_password(const char *output, uint8_t *token, size_t token_len,
                           uint8_t *scramble, size_t scramble_len, uint8_t *phase2_scramble)
{
    uint8_t stored_token[SHA_DIGEST_LENGTH] = {};
    size_t stored_token_len = sizeof(stored_token);

    if (*output)
    {
        /** Convert the hexadecimal string to binary */
        gw_hex2bin(stored_token, output, strlen(output));
    }

    /**
     * The client authentication token is made up of:
     *
     * XOR( SHA1(real_password), SHA1( CONCAT( scramble, <value of mysql.user.password> ) ) )
     *
     * Since we know the scramble and the value stored in mysql.user.password,
     * we can extract the SHA1 of the real password by doing a XOR of the client
     * authentication token with the SHA1 of the scramble concatenated with the
     * value of mysql.user.password.
     *
     * Once we have the SHA1 of the original password,  we can create the SHA1
     * of this hash and compare the value with the one stored in the backend
     * database. If the values match, the user has sent the right password.
     */

    /** First, calculate the SHA1 of the scramble and the hash stored in the database */
    uint8_t step1[SHA_DIGEST_LENGTH];
    gw_sha1_2_str(scramble, scramble_len, stored_token, stored_token_len, step1);

    /** Next, extract the SHA1 of the real password by XOR'ing it with
     * the output of the previous calculation */
    uint8_t step2[SHA_DIGEST_LENGTH];
    gw_str_xor(step2, token, step1, token_len);

    /** The phase 2 scramble needs to be copied to the shared data structure as it
     * is required when the backend authentication is done. */
    memcpy(phase2_scramble, step2, SHA_DIGEST_LENGTH);

    /** Finally, calculate the SHA1 of the hashed real password */
    uint8_t final_step[SHA_DIGEST_LENGTH];
    gw_sha1_str(step2, SHA_DIGEST_LENGTH, final_step);

    /** If the two values match, the client has sent the correct password */
    return memcmp(final_step, stored_token, stored_token_len) == 0;
}

/** Callback for check_database() */
static int database_cb(void *data, int columns, char** rows, char** row_names)
{
    bool *rval = (bool*)data;
    *rval = true;
    return 0;
}

static bool check_database(sqlite3 *handle, const char *database)
{
    bool rval = true;

    if (*database)
    {
        rval = false;
        size_t len = sizeof(mysqlauth_validate_database_query) + strlen(database) + 1;
        char sql[len];

        sprintf(sql, mysqlauth_validate_database_query, database);

        char *err;

        if (sqlite3_exec(handle, sql, database_cb, &rval, &err) != SQLITE_OK)
        {
            MXS_ERROR("Failed to execute auth query: %s", err);
            sqlite3_free(err);
            rval = false;
        }
=======
}

static bool check_password(const char *output, uint8_t *token, size_t token_len,
                           uint8_t *scramble, size_t scramble_len, uint8_t *phase2_scramble)
{
    uint8_t stored_token[SHA_DIGEST_LENGTH] = {};
    size_t stored_token_len = sizeof(stored_token);

    if (*output)
    {
        /** Convert the hexadecimal string to binary */
        gw_hex2bin(stored_token, output, strlen(output));
    }

    /**
     * The client authentication token is made up of:
     *
     * XOR( SHA1(real_password), SHA1( CONCAT( scramble, <value of mysql.user.password> ) ) )
     *
     * Since we know the scramble and the value stored in mysql.user.password,
     * we can extract the SHA1 of the real password by doing a XOR of the client
     * authentication token with the SHA1 of the scramble concatenated with the
     * value of mysql.user.password.
     *
     * Once we have the SHA1 of the original password,  we can create the SHA1
     * of this hash and compare the value with the one stored in the backend
     * database. If the values match, the user has sent the right password.
     */

    /** First, calculate the SHA1 of the scramble and the hash stored in the database */
    uint8_t step1[SHA_DIGEST_LENGTH];
    gw_sha1_2_str(scramble, scramble_len, stored_token, stored_token_len, step1);

    /** Next, extract the SHA1 of the real password by XOR'ing it with
     * the output of the previous calculation */
    uint8_t step2[SHA_DIGEST_LENGTH];
    gw_str_xor(step2, token, step1, token_len);

    /** The phase 2 scramble needs to be copied to the shared data structure as it
     * is required when the backend authentication is done. */
    memcpy(phase2_scramble, step2, SHA_DIGEST_LENGTH);

    /** Finally, calculate the SHA1 of the hashed real password */
    uint8_t final_step[SHA_DIGEST_LENGTH];
    gw_sha1_str(step2, SHA_DIGEST_LENGTH, final_step);

    /** If the two values match, the client has sent the correct password */
    return memcmp(final_step, stored_token, stored_token_len) == 0;
}

/** Callback for check_database() */
static int database_cb(void *data, int columns, char** rows, char** row_names)
{
    bool *rval = (bool*)data;
    *rval = true;
    return 0;
}

static bool check_database(sqlite3 *handle, const char *database)
{
    bool rval = true;

    if (*database)
    {
        rval = false;
        size_t len = sizeof(mysqlauth_validate_database_query) + strlen(database) + 1;
        char sql[len];

        sprintf(sql, mysqlauth_validate_database_query, database);

        char *err;

        if (sqlite3_exec(handle, sql, database_cb, &rval, &err) != SQLITE_OK)
        {
            MXS_ERROR("Failed to execute auth query: %s", err);
            sqlite3_free(err);
            rval = false;
        }
    }

    return rval;
}

static bool no_password_required(const char *result, size_t tok_len)
{
    return *result == '\0' && tok_len == 0;
}

/** Used to detect empty result sets */
struct user_query_result
{
    bool ok;
    char output[SHA_DIGEST_LENGTH * 2 + 1];
};

/** @brief Callback for sqlite3_exec() */
static int auth_cb(void *data, int columns, char** rows, char** row_names)
{
    struct user_query_result *res = (struct user_query_result*)data;
    strcpy(res->output, rows[0] ? rows[0] : "");
    res->ok = true;
    return 0;
}

int validate_mysql_user(sqlite3 *handle, DCB *dcb, MYSQL_session *session,
                        uint8_t *scramble, size_t scramble_len)
{
    size_t len = sizeof(mysqlauth_validate_user_query) + strlen(session->user) * 2 +
                 strlen(session->db) * 2 + MYSQL_HOST_MAXLEN + session->auth_token_len * 4 + 1;
    char sql[len + 1];
    int rval = MXS_AUTH_FAILED;
    char *err;

    sprintf(sql, mysqlauth_validate_user_query, session->user, dcb->remote,
            dcb->remote, session->db, session->db);

    struct user_query_result res = {};

    if (sqlite3_exec(handle, sql, auth_cb, &res, &err) != SQLITE_OK)
    {
        MXS_ERROR("Failed to execute auth query: %s", err);
        sqlite3_free(err);
    }

    if (!res.ok)
    {
        /**
         * Try authentication with the hostname instead of the IP. We do this only
         * as a last resort so we avoid the high cost of the DNS lookup.
         */
        char client_hostname[MYSQL_HOST_MAXLEN];
        get_hostname(dcb, client_hostname, sizeof(client_hostname) - 1);

        sprintf(sql, mysqlauth_validate_user_query, session->user, client_hostname,
                client_hostname, session->db, session->db);

        if (sqlite3_exec(handle, sql, auth_cb, &res, &err) != SQLITE_OK)
        {
            MXS_ERROR("Failed to execute auth query: %s", err);
            sqlite3_free(err);
        }
    }

    if (res.ok)
    {
        /** Found a matching row */

        if (no_password_required(res.output, session->auth_token_len) ||
            check_password(res.output, session->auth_token, session->auth_token_len,
                           scramble, scramble_len, session->client_sha1))
        {
            /** Password is OK, check that the database exists */
            if (check_database(handle, session->db))
            {
                rval = MXS_AUTH_SUCCEEDED;
            }
            else
            {
                rval = MXS_AUTH_FAILED_DB;
            }
        }
        else if (session->auth_token_len)
        {
            /** If authentication fails, this will trigger the right
             * error message with `Using password : YES` */
            session->client_sha1[0] = '_';
        }
    }

    return rval;
}

/**
 * @brief Delete all users
 *
 * @param handle SQLite handle
 */
static bool delete_mysql_users(sqlite3 *handle)
{
    bool rval = true;
    char *err;

    if (sqlite3_exec(handle, delete_users_query, NULL, NULL, &err) != SQLITE_OK ||
        sqlite3_exec(handle, delete_databases_query, NULL, NULL, &err) != SQLITE_OK)
    {
        MXS_ERROR("Failed to delete old users: %s", err);
        sqlite3_free(err);
        rval = false;
>>>>>>> 9c325104
    }

    return rval;
}

<<<<<<< HEAD
static bool no_password_required(const char *result, size_t tok_len)
{
    return *result == '\0' && tok_len == 0;
}

/** Used to detect empty result sets */
struct user_query_result
{
    bool ok;
    char output[SHA_DIGEST_LENGTH * 2 + 1];
};

/** @brief Callback for sqlite3_exec() */
static int auth_cb(void *data, int columns, char** rows, char** row_names)
{
    struct user_query_result *res = (struct user_query_result*)data;
    strcpy(res->output, rows[0] ? rows[0] : "");
    res->ok = true;
    return 0;
}

int validate_mysql_user(sqlite3 *handle, DCB *dcb, MYSQL_session *session,
                        uint8_t *scramble, size_t scramble_len)
{
    size_t len = sizeof(mysqlauth_validate_user_query) + strlen(session->user) * 2 +
                 strlen(session->db) * 2 + MYSQL_HOST_MAXLEN + session->auth_token_len * 4 + 1;
    char sql[len + 1];
    int rval = MXS_AUTH_FAILED;
    char *err;

    sprintf(sql, mysqlauth_validate_user_query, session->user, dcb->remote,
            dcb->remote, session->db, session->db);

    struct user_query_result res = {};

    if (sqlite3_exec(handle, sql, auth_cb, &res, &err) != SQLITE_OK)
    {
        MXS_ERROR("Failed to execute auth query: %s", err);
        sqlite3_free(err);
    }

    if (!res.ok)
    {
        /**
         * Try authentication with the hostname instead of the IP. We do this only
         * as a last resort so we avoid the high cost of the DNS lookup.
         */
        char client_hostname[MYSQL_HOST_MAXLEN];
        get_hostname(dcb->remote, client_hostname);
        sprintf(sql, mysqlauth_validate_user_query, session->user, client_hostname,
                client_hostname, session->db, session->db);

        if (sqlite3_exec(handle, sql, auth_cb, &res, &err) != SQLITE_OK)
        {
            MXS_ERROR("Failed to execute auth query: %s", err);
            sqlite3_free(err);
        }
    }

    if (res.ok)
    {
        /** Found a matching row */

        if (no_password_required(res.output, session->auth_token_len) ||
            check_password(res.output, session->auth_token, session->auth_token_len,
                           scramble, scramble_len, session->client_sha1))
        {
            /** Password is OK, check that the database exists */
            if (check_database(handle, session->db))
            {
                rval = MXS_AUTH_SUCCEEDED;
            }
            else
            {
                rval = MXS_AUTH_FAILED_DB;
            }
        }
        else if (session->auth_token_len)
        {
            /** If authentication fails, this will trigger the right
             * error message with `Using password : YES` */
            session->client_sha1[0] = '_';
        }
    }

    return rval;
}

/**
 * @brief Delete all users
 *
 * @param handle SQLite handle
 */
static bool delete_mysql_users(sqlite3 *handle)
{
    bool rval = true;
    char *err;

    if (sqlite3_exec(handle, delete_users_query, NULL, NULL, &err) != SQLITE_OK ||
        sqlite3_exec(handle, delete_databases_query, NULL, NULL, &err) != SQLITE_OK)
    {
        MXS_ERROR("Failed to delete old users: %s", err);
        sqlite3_free(err);
        rval = false;
    }

    return rval;
=======
/**
 * If the hostname is of form a.b.c.d/e.f.g.h where e-h is 255 or 0, replace
 * the zeros in the first part with '%' and remove the second part. This does
 * not yet support netmasks completely, but should be sufficient for most
 * situations. In case of error, the hostname may end in an invalid state, which
 * will cause an error later on.
 *
 * @param host  The hostname, which is modified in-place. If merging is unsuccessful,
 *              it may end up garbled.
 */
static void merge_netmask(char *host)
{
    char *delimiter_loc = strchr(host, '/');
    if (delimiter_loc == NULL)
    {
        return; // Nothing to do
    }
    /* If anything goes wrong, we put the '/' back in to ensure the hostname
     * cannot be used.
     */
    *delimiter_loc = '\0';

    char *ip_token_loc = host;
    char *mask_token_loc = delimiter_loc + 1; // This is at minimum a \0

    while (ip_token_loc && mask_token_loc)
    {
        if (strncmp(mask_token_loc, "255", 3) == 0)
        {
            // Skip
        }
        else if (*mask_token_loc == '0' && *ip_token_loc == '0')
        {
            *ip_token_loc = '%';
        }
        else
        {
            /* Any other combination is considered invalid. This may leave the
             * hostname in a partially modified state.
             * TODO: handle more cases
             */
            *delimiter_loc = '/';
            MXS_ERROR("Unrecognized IP-bytes in host/mask-combination. "
                    "Merge incomplete: %s", host);
            return;
        }

        ip_token_loc = strchr(ip_token_loc, '.');
        mask_token_loc = strchr(mask_token_loc, '.');
        if (ip_token_loc && mask_token_loc)
        {
            ip_token_loc++;
            mask_token_loc++;
        }
    }
    if (ip_token_loc || mask_token_loc)
    {
        *delimiter_loc = '/';
        MXS_ERROR("Unequal number of IP-bytes in host/mask-combination. "
                "Merge incomplete: %s", host);
    }
>>>>>>> 9c325104
}

void add_mysql_user(sqlite3 *handle, const char *user, const char *host,
                    const char *db, bool anydb, const char *pw)
{
    size_t dblen = db && *db ? strlen(db) + 2 : sizeof(null_token); /** +2 for single quotes */
    char dbstr[dblen + 1];

    if (db && *db)
    {
        sprintf(dbstr, "'%s'", db);
    }
    else
    {
        strcpy(dbstr, null_token);
    }

    size_t pwlen = pw && *pw ? strlen(pw) + 2 : sizeof(null_token); /** +2 for single quotes */
    char pwstr[pwlen + 1];

    if (pw && *pw)
    {
        if (strlen(pw) == 16)
        {
            MXS_ERROR("The user %s@%s has on old password in the "
                      "backend database. MaxScale does not support these "
                      "old passwords. This user will not be able to connect "
                      "via MaxScale. Update the users password to correct "
                      "this.", user, host);
            return;
        }
        else if (*pw == '*')
        {
            pw++;
        }
        sprintf(pwstr, "'%s'", pw);
    }
    else
    {
        strcpy(pwstr, null_token);
    }

    size_t len = sizeof(insert_user_query) + strlen(user) + strlen(host) + dblen + pwlen + 1;

    char insert_sql[len + 1];
    sprintf(insert_sql, insert_user_query, user, host, dbstr, anydb ? "1" : "0", pwstr);

    char *err;
    if (sqlite3_exec(handle, insert_sql, NULL, NULL, &err) != SQLITE_OK)
    {
        MXS_ERROR("Failed to insert user: %s", err);
        sqlite3_free(err);
    }

    MXS_INFO("Added user: %s", insert_sql);
}

static void add_database(sqlite3 *handle, const char *db)
{
    size_t len = sizeof(insert_database_query) + strlen(db) + 1;
    char insert_sql[len + 1];

    sprintf(insert_sql, insert_database_query, db);

    char *err;
    if (sqlite3_exec(handle, insert_sql, NULL, NULL, &err) != SQLITE_OK)
    {
        MXS_ERROR("Failed to insert database: %s", err);
        sqlite3_free(err);
    }
}

/**
 * Returns a MYSQL object suitably configured.
 *
 * @return An object or NULL if something fails.
 */
MYSQL *gw_mysql_init()
{
    MYSQL* con = mysql_init(NULL);

    if (con)
    {
        if (gw_mysql_set_timeouts(con) == 0)
        {
            // MYSQL_OPT_USE_REMOTE_CONNECTION must be set if the embedded
            // libary is used. With Connector-C (at least 2.2.1) the call
            // fails.
#if !defined(LIBMARIADB)
            if (mysql_options(con, MYSQL_OPT_USE_REMOTE_CONNECTION, NULL) != 0)
            {
                MXS_ERROR("Failed to set external connection. "
                          "It is needed for backend server connections.");
                mysql_close(con);
                con = NULL;
            }
#endif
        }
        else
        {
            MXS_ERROR("Failed to set timeout values for backend connection.");
            mysql_close(con);
            con = NULL;
        }
    }
    else
    {
        MXS_ERROR("mysql_init: %s", mysql_error(NULL));
    }

    return con;
}

/**
 * Set read, write and connect timeout values for MySQL database connection.
<<<<<<< HEAD
 *
 * @param handle            MySQL handle
 * @param read_timeout      Read timeout value in seconds
 * @param write_timeout     Write timeout value in seconds
 * @param connect_timeout   Connect timeout value in seconds
 *
=======
 *
 * @param handle            MySQL handle
 * @param read_timeout      Read timeout value in seconds
 * @param write_timeout     Write timeout value in seconds
 * @param connect_timeout   Connect timeout value in seconds
 *
>>>>>>> 9c325104
 * @return 0 if succeed, 1 if failed
 */
static int gw_mysql_set_timeouts(MYSQL* handle)
{
    int rc;

    MXS_CONFIG* cnf = config_get_global_options();

    if ((rc = mysql_options(handle, MYSQL_OPT_READ_TIMEOUT,
                            (void *) &cnf->auth_read_timeout)))
    {
        MXS_ERROR("Failed to set read timeout for backend connection.");
        goto retblock;
    }

    if ((rc = mysql_options(handle, MYSQL_OPT_CONNECT_TIMEOUT,
                            (void *) &cnf->auth_conn_timeout)))
    {
        MXS_ERROR("Failed to set connect timeout for backend connection.");
        goto retblock;
    }

    if ((rc = mysql_options(handle, MYSQL_OPT_WRITE_TIMEOUT,
                            (void *) &cnf->auth_write_timeout)))
    {
        MXS_ERROR("Failed to set write timeout for backend connection.");
        goto retblock;
    }

retblock:
    return rc;
}

/**
 * @brief Check service permissions on one server
 *
 * @param server Server to check
 * @param user Username
 * @param password Password
 * @return True if the service permissions are OK, false if one or more permissions
 * are missing.
 */
static bool check_server_permissions(SERVICE *service, SERVER* server,
                                     const char* user, const char* password)
{
    MYSQL *mysql = gw_mysql_init();

    if (mysql == NULL)
    {
        return false;
    }

    MXS_CONFIG* cnf = config_get_global_options();
    mysql_options(mysql, MYSQL_OPT_READ_TIMEOUT, &cnf->auth_read_timeout);
    mysql_options(mysql, MYSQL_OPT_CONNECT_TIMEOUT, &cnf->auth_conn_timeout);
    mysql_options(mysql, MYSQL_OPT_WRITE_TIMEOUT, &cnf->auth_write_timeout);

    if (mxs_mysql_real_connect(mysql, server, user, password) == NULL)
    {
        int my_errno = mysql_errno(mysql);

        MXS_ERROR("[%s] Failed to connect to server '%s' (%s:%d) when"
                  " checking authentication user credentials and permissions: %d %s",
                  service->name, server->unique_name, server->name, server->port,
                  my_errno, mysql_error(mysql));

        mysql_close(mysql);
        return my_errno != ER_ACCESS_DENIED_ERROR;
    }

    /** Copy the server charset */
    MY_CHARSET_INFO cs_info;
    mysql_get_character_set_info(mysql, &cs_info);
    server->charset = cs_info.number;

    if (server->server_string == NULL)
    {
        const char *server_string = mysql_get_server_info(mysql);
        server_set_version_string(server, server_string);
    }

    const char *template = "SELECT user, host, %s, Select_priv FROM mysql.user limit 1";
    const char* query_pw = strstr(server->server_string, "5.7.") ?
    MYSQL57_PASSWORD : MYSQL_PASSWORD;
    char query[strlen(template) + strlen(query_pw) + 1];
    bool rval = true;
    sprintf(query, template, query_pw);

    if (mysql_query(mysql, query) != 0)
    {
        if (mysql_errno(mysql) == ER_TABLEACCESS_DENIED_ERROR)
        {
            MXS_ERROR("[%s] User '%s' is missing SELECT privileges"
                      " on mysql.user table. MySQL error message: %s",
                      service->name, user, mysql_error(mysql));
            rval = false;
        }
        else
        {
            MXS_ERROR("[%s] Failed to query from mysql.user table."
                      " MySQL error message: %s", service->name, mysql_error(mysql));
        }
    }
    else
    {

        MYSQL_RES* res = mysql_use_result(mysql);
        if (res == NULL)
        {
            MXS_ERROR("[%s] Result retrieval failed when checking for permissions to "
                      "the mysql.user table: %s", service->name, mysql_error(mysql));
        }
        else
        {
            mysql_free_result(res);
        }
    }

    if (mysql_query(mysql, "SELECT user, host, db FROM mysql.db limit 1") != 0)
    {
        if (mysql_errno(mysql) == ER_TABLEACCESS_DENIED_ERROR)
        {
            MXS_WARNING("[%s] User '%s' is missing SELECT privileges on mysql.db table. "
                        "Database name will be ignored in authentication. "
                        "MySQL error message: %s", service->name, user, mysql_error(mysql));
        }
        else
        {
            MXS_ERROR("[%s] Failed to query from mysql.db table. MySQL error message: %s",
                      service->name, mysql_error(mysql));
        }
    }
    else
    {
        MYSQL_RES* res = mysql_use_result(mysql);
        if (res == NULL)
        {
            MXS_ERROR("[%s] Result retrieval failed when checking for permissions "
                      "to the mysql.db table: %s", service->name, mysql_error(mysql));
        }
        else
        {
            mysql_free_result(res);
        }
    }

    if (mysql_query(mysql, "SELECT user, host, db FROM mysql.tables_priv limit 1") != 0)
    {
        if (mysql_errno(mysql) == ER_TABLEACCESS_DENIED_ERROR)
        {
            MXS_WARNING("[%s] User '%s' is missing SELECT privileges on mysql.tables_priv table. "
                        "Database name will be ignored in authentication. "
                        "MySQL error message: %s", service->name, user, mysql_error(mysql));
        }
        else
        {
            MXS_ERROR("[%s] Failed to query from mysql.tables_priv table. "
                      "MySQL error message: %s", service->name, mysql_error(mysql));
        }
    }
    else
    {
        MYSQL_RES* res = mysql_use_result(mysql);
        if (res == NULL)
        {
            MXS_ERROR("[%s] Result retrieval failed when checking for permissions "
                      "to the mysql.tables_priv table: %s", service->name, mysql_error(mysql));
        }
        else
        {
            mysql_free_result(res);
        }
    }

    mysql_close(mysql);

    return rval;
}

bool check_service_permissions(SERVICE* service)
{
    if (is_internal_service(service->routerModule) ||
        config_get_global_options()->skip_permission_checks ||
        service->dbref == NULL) // No servers to check
    {
        return true;
    }

    char *user, *password;

    if (serviceGetUser(service, &user, &password) == 0)
    {
        MXS_ERROR("[%s] Service is missing the user credentials for authentication.",
                  service->name);
        return false;
    }

    char *dpasswd = decrypt_password(password);
    bool rval = false;

    for (SERVER_REF *server = service->dbref; server; server = server->next)
    {
        if (check_server_permissions(service, server->server, user, dpasswd))
        {
            rval = true;
        }
    }

    free(dpasswd);

    return rval;
}

/**
 * @brief Get client hostname
<<<<<<< HEAD
 *
 * Queries the DNS server for the client's hostname.
 *
=======
 *
 * Queries the DNS server for the client's hostname.
 *
>>>>>>> 9c325104
 * @param ip_address      Client IP address
 * @param client_hostname Output buffer for hostname
 *
 * @return True if the hostname query was successful
 */
<<<<<<< HEAD
static bool get_hostname(const char *ip_address, char *client_hostname)
{
    /* Looks like the parameters are valid. First, convert the client IP string
     * to binary form. This is somewhat silly, since just a while ago we had the
     * binary address but had to zero it. dbusers.c should be refactored to fix this.
     */
    struct sockaddr_in bin_address;
    bin_address.sin_family = AF_INET;
    if (inet_pton(bin_address.sin_family, ip_address, &(bin_address.sin_addr)) != 1)
    {
        MXS_ERROR("Could not convert to binary ip-address: '%s'.", ip_address);
        return false;
    }

    /* Try to lookup the domain name of the given IP-address. This is a slow
     * i/o-operation, which will stall the entire thread. TODO: cache results
     * if this feature is used often.
     */
    MXS_DEBUG("Resolving '%s'", ip_address);
    int lookup_result = getnameinfo((struct sockaddr*)&bin_address,
                                    sizeof(struct sockaddr_in),
                                    client_hostname, sizeof(client_hostname),
                                    NULL, 0, // No need for the port
                                    NI_NAMEREQD); // Text address only

    if (lookup_result != 0)
    {
        MXS_ERROR("Client hostname lookup failed, getnameinfo() returned: '%s'.",
                  gai_strerror(lookup_result));
    }
    else
    {
        MXS_DEBUG("IP-lookup success, hostname is: '%s'", client_hostname);
    }

    return false;
}

void start_sqlite_transaction(sqlite3 *handle)
{
    char *err;
    if (sqlite3_exec(handle, "BEGIN", NULL, NULL, &err) != SQLITE_OK)
    {
        MXS_ERROR("Failed to start transaction: %s", err);
        sqlite3_free(err);
    }
}

void commit_sqlite_transaction(sqlite3 *handle)
{
    char *err;
    if (sqlite3_exec(handle, "COMMIT", NULL, NULL, &err) != SQLITE_OK)
    {
        MXS_ERROR("Failed to commit transaction: %s", err);
        sqlite3_free(err);
    }
}

int get_users_from_server(MYSQL *con, SERVER_REF *server, SERVICE *service, SERV_LISTENER *listener)
{
    if (server->server->server_string == NULL)
    {
=======
static bool get_hostname(DCB *dcb, char *client_hostname, size_t size)
{
    struct addrinfo *ai = NULL, hint = {};
    hint.ai_flags = AI_ALL;
    int rc;

    if ((rc = getaddrinfo(dcb->remote, NULL, &hint, &ai)) != 0)
    {
        MXS_ERROR("Failed to obtain address for host %s, %s",
                  dcb->remote, gai_strerror(rc));
        return false;
    }

    /* Try to lookup the domain name of the given IP-address. This is a slow
     * i/o-operation, which will stall the entire thread. TODO: cache results
     * if this feature is used often. */
    int lookup_result = getnameinfo(ai->ai_addr, ai->ai_addrlen,
                                    client_hostname, size,
                                    NULL, 0, // No need for the port
                                    NI_NAMEREQD); // Text address only
    freeaddrinfo(ai);

    if (lookup_result != 0)
    {
        MXS_ERROR("Client hostname lookup failed, getnameinfo() returned: '%s'.",
                  gai_strerror(lookup_result));
    }
    else
    {
        MXS_DEBUG("IP-lookup success, hostname is: '%s'", client_hostname);
    }

    return lookup_result == 0;
}

void start_sqlite_transaction(sqlite3 *handle)
{
    char *err;
    if (sqlite3_exec(handle, "BEGIN", NULL, NULL, &err) != SQLITE_OK)
    {
        MXS_ERROR("Failed to start transaction: %s", err);
        sqlite3_free(err);
    }
}

void commit_sqlite_transaction(sqlite3 *handle)
{
    char *err;
    if (sqlite3_exec(handle, "COMMIT", NULL, NULL, &err) != SQLITE_OK)
    {
        MXS_ERROR("Failed to commit transaction: %s", err);
        sqlite3_free(err);
    }
}

int get_users_from_server(MYSQL *con, SERVER_REF *server, SERVICE *service, SERV_LISTENER *listener)
{
    if (server->server->server_string == NULL)
    {
>>>>>>> 9c325104
        const char *server_string = mysql_get_server_info(con);
        if (!server_set_version_string(server->server, server_string))
        {
            return -1;
        }
    }

    char *query = get_new_users_query(server->server->server_string, service->enable_root);
    MYSQL_AUTH *instance = (MYSQL_AUTH*)listener->auth_instance;
    bool anon_user = false;
    int users = 0;

    if (query)
    {
        if (mysql_query(con, query) == 0)
        {
            MYSQL_RES *result = mysql_store_result(con);

            if (result)
            {
                start_sqlite_transaction(instance->handle);

<<<<<<< HEAD
                /** Delete the old users */
                delete_mysql_users(instance->handle);
=======
>>>>>>> 9c325104
                MYSQL_ROW row;

                while ((row = mysql_fetch_row(result)))
                {
                    if (service->strip_db_esc)
                    {
                        strip_escape_chars(row[2]);
                    }

<<<<<<< HEAD
=======
                    if (strchr(row[1], '/'))
                    {
                        merge_netmask(row[1]);
                    }

>>>>>>> 9c325104
                    add_mysql_user(instance->handle, row[0], row[1], row[2],
                                   row[3] && strcmp(row[3], "Y") == 0, row[4]);
                    users++;

                    if (row[0] && *row[0] == '\0')
                    {
                        /** Empty username is used for the anonymous user. This means
                         that localhost does not match wildcard host. */
                        anon_user = true;
                    }
                }

                commit_sqlite_transaction(instance->handle);

                mysql_free_result(result);
            }
        }
        else
        {
            MXS_ERROR("Failed to load users: %s", mysql_error(con));
<<<<<<< HEAD
        }

        MXS_FREE(query);
    }

    /** Set the parameter if it is not configured by the user */
    if (service->localhost_match_wildcard_host == SERVICE_PARAM_UNINIT)
    {
        service->localhost_match_wildcard_host = anon_user ? 0 : 1;
    }

    /** Load the list of databases */
    if (mysql_query(con, "SHOW DATABASES") == 0)
    {
        MYSQL_RES *result = mysql_store_result(con);
        if (result)
        {
            MYSQL_ROW row;
            while ((row = mysql_fetch_row(result)))
            {
                add_database(instance->handle, row[0]);
            }

            mysql_free_result(result);
=======
>>>>>>> 9c325104
        }
    }
    else
    {
        MXS_ERROR("Failed to load list of databases: %s", mysql_error(con));
    }

    return users;
}

/**
 * Load the user/passwd form mysql.user table into the service users' hashtable
 * environment.
 *
 * @param service   The current service
 * @param users     The users table into which to load the users
 * @return          -1 on any error or the number of users inserted
 */
static int get_users(SERV_LISTENER *listener)
{
    char *service_user = NULL;
    char *service_passwd = NULL;
    SERVICE *service = listener->service;

    if (serviceGetUser(service, &service_user, &service_passwd) == 0)
    {
        return -1;
    }

    char *dpwd = decrypt_password(service_passwd);

    if (dpwd == NULL)
    {
        return -1;
    }

    SERVER_REF *server = service->dbref;
    int total_users = -1;

<<<<<<< HEAD
    for (server = service->dbref; !service->svc_do_shutdown && server; server = server->next)
    {
        MYSQL *con = gw_mysql_init();
        if (con)
        {
            if (mxs_mysql_real_connect(con, server->server, service_user, dpwd) == NULL)
            {
                MXS_ERROR("Failure loading users data from backend "
                          "[%s:%i] for service [%s]. MySQL error %i, %s",
                          server->server->name, server->server->port,
                          service->name, mysql_errno(con), mysql_error(con));
                mysql_close(con);
            }
            else
            {
                /** Successfully connected to a server */
                int users = get_users_from_server(con, server, service, listener);

                if (users > total_users)
                {
                    total_users = users;
                }

                mysql_close(con);

                if (!service->users_from_all)
                {
                    break;
                }
            }
        }
    }

    MXS_FREE(dpwd);

    if (server == NULL)
    {
        MXS_ERROR("Unable to get user data from backend database for service [%s]."
                  " Failed to connect to any of the backend databases.", service->name);
    }

=======
        MXS_FREE(query);
    }

    /** Set the parameter if it is not configured by the user */
    if (service->localhost_match_wildcard_host == SERVICE_PARAM_UNINIT)
    {
        service->localhost_match_wildcard_host = anon_user ? 0 : 1;
    }

    /** Load the list of databases */
    if (mysql_query(con, "SHOW DATABASES") == 0)
    {
        MYSQL_RES *result = mysql_store_result(con);
        if (result)
        {
            MYSQL_ROW row;
            while ((row = mysql_fetch_row(result)))
            {
                add_database(instance->handle, row[0]);
            }

            mysql_free_result(result);
        }
    }
    else
    {
        MXS_ERROR("Failed to load list of databases: %s", mysql_error(con));
    }

    return users;
}

/**
 * Load the user/passwd form mysql.user table into the service users' hashtable
 * environment.
 *
 * @param service   The current service
 * @param users     The users table into which to load the users
 * @return          -1 on any error or the number of users inserted
 */
static int get_users(SERV_LISTENER *listener)
{
    char *service_user = NULL;
    char *service_passwd = NULL;
    SERVICE *service = listener->service;

    if (serviceGetUser(service, &service_user, &service_passwd) == 0)
    {
        return -1;
    }

    char *dpwd = decrypt_password(service_passwd);

    if (dpwd == NULL)
    {
        return -1;
    }

    /** Delete the old users */
    MYSQL_AUTH *instance = (MYSQL_AUTH*)listener->auth_instance;
    delete_mysql_users(instance->handle);

    SERVER_REF *server = service->dbref;
    int total_users = -1;

    for (server = service->dbref; !service->svc_do_shutdown && server; server = server->next)
    {
        MYSQL *con = gw_mysql_init();
        if (con)
        {
            if (mxs_mysql_real_connect(con, server->server, service_user, dpwd) == NULL)
            {
                MXS_ERROR("Failure loading users data from backend "
                          "[%s:%i] for service [%s]. MySQL error %i, %s",
                          server->server->name, server->server->port,
                          service->name, mysql_errno(con), mysql_error(con));
                mysql_close(con);
            }
            else
            {
                /** Successfully connected to a server */
                int users = get_users_from_server(con, server, service, listener);

                if (users > total_users)
                {
                    total_users = users;
                }

                mysql_close(con);

                if (!service->users_from_all)
                {
                    break;
                }
            }
        }
    }

    MXS_FREE(dpwd);

    if (server == NULL)
    {
        MXS_ERROR("Unable to get user data from backend database for service [%s]."
                  " Failed to connect to any of the backend databases.", service->name);
    }

>>>>>>> 9c325104
    return total_users;
}<|MERGE_RESOLUTION|>--- conflicted
+++ resolved
@@ -53,11 +53,7 @@
 static MYSQL *gw_mysql_init(void);
 static int gw_mysql_set_timeouts(MYSQL* handle);
 static char *mysql_format_user_entry(void *data);
-<<<<<<< HEAD
-static bool get_hostname(const char *ip_address, char *client_hostname);
-=======
 static bool get_hostname(DCB *dcb, char *client_hostname, size_t size);
->>>>>>> 9c325104
 
 static char* get_new_users_query(const char *server_version, bool include_root)
 {
@@ -81,7 +77,6 @@
     int i = get_users(listener);
     spinlock_release(&listener->lock);
     return i;
-<<<<<<< HEAD
 }
 
 static bool check_password(const char *output, uint8_t *token, size_t token_len,
@@ -160,85 +155,6 @@
             sqlite3_free(err);
             rval = false;
         }
-=======
-}
-
-static bool check_password(const char *output, uint8_t *token, size_t token_len,
-                           uint8_t *scramble, size_t scramble_len, uint8_t *phase2_scramble)
-{
-    uint8_t stored_token[SHA_DIGEST_LENGTH] = {};
-    size_t stored_token_len = sizeof(stored_token);
-
-    if (*output)
-    {
-        /** Convert the hexadecimal string to binary */
-        gw_hex2bin(stored_token, output, strlen(output));
-    }
-
-    /**
-     * The client authentication token is made up of:
-     *
-     * XOR( SHA1(real_password), SHA1( CONCAT( scramble, <value of mysql.user.password> ) ) )
-     *
-     * Since we know the scramble and the value stored in mysql.user.password,
-     * we can extract the SHA1 of the real password by doing a XOR of the client
-     * authentication token with the SHA1 of the scramble concatenated with the
-     * value of mysql.user.password.
-     *
-     * Once we have the SHA1 of the original password,  we can create the SHA1
-     * of this hash and compare the value with the one stored in the backend
-     * database. If the values match, the user has sent the right password.
-     */
-
-    /** First, calculate the SHA1 of the scramble and the hash stored in the database */
-    uint8_t step1[SHA_DIGEST_LENGTH];
-    gw_sha1_2_str(scramble, scramble_len, stored_token, stored_token_len, step1);
-
-    /** Next, extract the SHA1 of the real password by XOR'ing it with
-     * the output of the previous calculation */
-    uint8_t step2[SHA_DIGEST_LENGTH];
-    gw_str_xor(step2, token, step1, token_len);
-
-    /** The phase 2 scramble needs to be copied to the shared data structure as it
-     * is required when the backend authentication is done. */
-    memcpy(phase2_scramble, step2, SHA_DIGEST_LENGTH);
-
-    /** Finally, calculate the SHA1 of the hashed real password */
-    uint8_t final_step[SHA_DIGEST_LENGTH];
-    gw_sha1_str(step2, SHA_DIGEST_LENGTH, final_step);
-
-    /** If the two values match, the client has sent the correct password */
-    return memcmp(final_step, stored_token, stored_token_len) == 0;
-}
-
-/** Callback for check_database() */
-static int database_cb(void *data, int columns, char** rows, char** row_names)
-{
-    bool *rval = (bool*)data;
-    *rval = true;
-    return 0;
-}
-
-static bool check_database(sqlite3 *handle, const char *database)
-{
-    bool rval = true;
-
-    if (*database)
-    {
-        rval = false;
-        size_t len = sizeof(mysqlauth_validate_database_query) + strlen(database) + 1;
-        char sql[len];
-
-        sprintf(sql, mysqlauth_validate_database_query, database);
-
-        char *err;
-
-        if (sqlite3_exec(handle, sql, database_cb, &rval, &err) != SQLITE_OK)
-        {
-            MXS_ERROR("Failed to execute auth query: %s", err);
-            sqlite3_free(err);
-            rval = false;
-        }
     }
 
     return rval;
@@ -349,121 +265,11 @@
         MXS_ERROR("Failed to delete old users: %s", err);
         sqlite3_free(err);
         rval = false;
->>>>>>> 9c325104
     }
 
     return rval;
 }
 
-<<<<<<< HEAD
-static bool no_password_required(const char *result, size_t tok_len)
-{
-    return *result == '\0' && tok_len == 0;
-}
-
-/** Used to detect empty result sets */
-struct user_query_result
-{
-    bool ok;
-    char output[SHA_DIGEST_LENGTH * 2 + 1];
-};
-
-/** @brief Callback for sqlite3_exec() */
-static int auth_cb(void *data, int columns, char** rows, char** row_names)
-{
-    struct user_query_result *res = (struct user_query_result*)data;
-    strcpy(res->output, rows[0] ? rows[0] : "");
-    res->ok = true;
-    return 0;
-}
-
-int validate_mysql_user(sqlite3 *handle, DCB *dcb, MYSQL_session *session,
-                        uint8_t *scramble, size_t scramble_len)
-{
-    size_t len = sizeof(mysqlauth_validate_user_query) + strlen(session->user) * 2 +
-                 strlen(session->db) * 2 + MYSQL_HOST_MAXLEN + session->auth_token_len * 4 + 1;
-    char sql[len + 1];
-    int rval = MXS_AUTH_FAILED;
-    char *err;
-
-    sprintf(sql, mysqlauth_validate_user_query, session->user, dcb->remote,
-            dcb->remote, session->db, session->db);
-
-    struct user_query_result res = {};
-
-    if (sqlite3_exec(handle, sql, auth_cb, &res, &err) != SQLITE_OK)
-    {
-        MXS_ERROR("Failed to execute auth query: %s", err);
-        sqlite3_free(err);
-    }
-
-    if (!res.ok)
-    {
-        /**
-         * Try authentication with the hostname instead of the IP. We do this only
-         * as a last resort so we avoid the high cost of the DNS lookup.
-         */
-        char client_hostname[MYSQL_HOST_MAXLEN];
-        get_hostname(dcb->remote, client_hostname);
-        sprintf(sql, mysqlauth_validate_user_query, session->user, client_hostname,
-                client_hostname, session->db, session->db);
-
-        if (sqlite3_exec(handle, sql, auth_cb, &res, &err) != SQLITE_OK)
-        {
-            MXS_ERROR("Failed to execute auth query: %s", err);
-            sqlite3_free(err);
-        }
-    }
-
-    if (res.ok)
-    {
-        /** Found a matching row */
-
-        if (no_password_required(res.output, session->auth_token_len) ||
-            check_password(res.output, session->auth_token, session->auth_token_len,
-                           scramble, scramble_len, session->client_sha1))
-        {
-            /** Password is OK, check that the database exists */
-            if (check_database(handle, session->db))
-            {
-                rval = MXS_AUTH_SUCCEEDED;
-            }
-            else
-            {
-                rval = MXS_AUTH_FAILED_DB;
-            }
-        }
-        else if (session->auth_token_len)
-        {
-            /** If authentication fails, this will trigger the right
-             * error message with `Using password : YES` */
-            session->client_sha1[0] = '_';
-        }
-    }
-
-    return rval;
-}
-
-/**
- * @brief Delete all users
- *
- * @param handle SQLite handle
- */
-static bool delete_mysql_users(sqlite3 *handle)
-{
-    bool rval = true;
-    char *err;
-
-    if (sqlite3_exec(handle, delete_users_query, NULL, NULL, &err) != SQLITE_OK ||
-        sqlite3_exec(handle, delete_databases_query, NULL, NULL, &err) != SQLITE_OK)
-    {
-        MXS_ERROR("Failed to delete old users: %s", err);
-        sqlite3_free(err);
-        rval = false;
-    }
-
-    return rval;
-=======
 /**
  * If the hostname is of form a.b.c.d/e.f.g.h where e-h is 255 or 0, replace
  * the zeros in the first part with '%' and remove the second part. This does
@@ -525,7 +331,6 @@
         MXS_ERROR("Unequal number of IP-bytes in host/mask-combination. "
                 "Merge incomplete: %s", host);
     }
->>>>>>> 9c325104
 }
 
 void add_mysql_user(sqlite3 *handle, const char *user, const char *host,
@@ -641,21 +446,12 @@
 
 /**
  * Set read, write and connect timeout values for MySQL database connection.
-<<<<<<< HEAD
  *
  * @param handle            MySQL handle
  * @param read_timeout      Read timeout value in seconds
  * @param write_timeout     Write timeout value in seconds
  * @param connect_timeout   Connect timeout value in seconds
  *
-=======
- *
- * @param handle            MySQL handle
- * @param read_timeout      Read timeout value in seconds
- * @param write_timeout     Write timeout value in seconds
- * @param connect_timeout   Connect timeout value in seconds
- *
->>>>>>> 9c325104
  * @return 0 if succeed, 1 if failed
  */
 static int gw_mysql_set_timeouts(MYSQL* handle)
@@ -871,84 +667,14 @@
 
 /**
  * @brief Get client hostname
-<<<<<<< HEAD
  *
  * Queries the DNS server for the client's hostname.
  *
-=======
- *
- * Queries the DNS server for the client's hostname.
- *
->>>>>>> 9c325104
  * @param ip_address      Client IP address
  * @param client_hostname Output buffer for hostname
  *
  * @return True if the hostname query was successful
  */
-<<<<<<< HEAD
-static bool get_hostname(const char *ip_address, char *client_hostname)
-{
-    /* Looks like the parameters are valid. First, convert the client IP string
-     * to binary form. This is somewhat silly, since just a while ago we had the
-     * binary address but had to zero it. dbusers.c should be refactored to fix this.
-     */
-    struct sockaddr_in bin_address;
-    bin_address.sin_family = AF_INET;
-    if (inet_pton(bin_address.sin_family, ip_address, &(bin_address.sin_addr)) != 1)
-    {
-        MXS_ERROR("Could not convert to binary ip-address: '%s'.", ip_address);
-        return false;
-    }
-
-    /* Try to lookup the domain name of the given IP-address. This is a slow
-     * i/o-operation, which will stall the entire thread. TODO: cache results
-     * if this feature is used often.
-     */
-    MXS_DEBUG("Resolving '%s'", ip_address);
-    int lookup_result = getnameinfo((struct sockaddr*)&bin_address,
-                                    sizeof(struct sockaddr_in),
-                                    client_hostname, sizeof(client_hostname),
-                                    NULL, 0, // No need for the port
-                                    NI_NAMEREQD); // Text address only
-
-    if (lookup_result != 0)
-    {
-        MXS_ERROR("Client hostname lookup failed, getnameinfo() returned: '%s'.",
-                  gai_strerror(lookup_result));
-    }
-    else
-    {
-        MXS_DEBUG("IP-lookup success, hostname is: '%s'", client_hostname);
-    }
-
-    return false;
-}
-
-void start_sqlite_transaction(sqlite3 *handle)
-{
-    char *err;
-    if (sqlite3_exec(handle, "BEGIN", NULL, NULL, &err) != SQLITE_OK)
-    {
-        MXS_ERROR("Failed to start transaction: %s", err);
-        sqlite3_free(err);
-    }
-}
-
-void commit_sqlite_transaction(sqlite3 *handle)
-{
-    char *err;
-    if (sqlite3_exec(handle, "COMMIT", NULL, NULL, &err) != SQLITE_OK)
-    {
-        MXS_ERROR("Failed to commit transaction: %s", err);
-        sqlite3_free(err);
-    }
-}
-
-int get_users_from_server(MYSQL *con, SERVER_REF *server, SERVICE *service, SERV_LISTENER *listener)
-{
-    if (server->server->server_string == NULL)
-    {
-=======
 static bool get_hostname(DCB *dcb, char *client_hostname, size_t size)
 {
     struct addrinfo *ai = NULL, hint = {};
@@ -1008,7 +734,6 @@
 {
     if (server->server->server_string == NULL)
     {
->>>>>>> 9c325104
         const char *server_string = mysql_get_server_info(con);
         if (!server_set_version_string(server->server, server_string))
         {
@@ -1031,11 +756,6 @@
             {
                 start_sqlite_transaction(instance->handle);
 
-<<<<<<< HEAD
-                /** Delete the old users */
-                delete_mysql_users(instance->handle);
-=======
->>>>>>> 9c325104
                 MYSQL_ROW row;
 
                 while ((row = mysql_fetch_row(result)))
@@ -1045,14 +765,11 @@
                         strip_escape_chars(row[2]);
                     }
 
-<<<<<<< HEAD
-=======
                     if (strchr(row[1], '/'))
                     {
                         merge_netmask(row[1]);
                     }
 
->>>>>>> 9c325104
                     add_mysql_user(instance->handle, row[0], row[1], row[2],
                                    row[3] && strcmp(row[3], "Y") == 0, row[4]);
                     users++;
@@ -1073,7 +790,6 @@
         else
         {
             MXS_ERROR("Failed to load users: %s", mysql_error(con));
-<<<<<<< HEAD
         }
 
         MXS_FREE(query);
@@ -1098,8 +814,6 @@
             }
 
             mysql_free_result(result);
-=======
->>>>>>> 9c325104
         }
     }
     else
@@ -1136,10 +850,13 @@
         return -1;
     }
 
+    /** Delete the old users */
+    MYSQL_AUTH *instance = (MYSQL_AUTH*)listener->auth_instance;
+    delete_mysql_users(instance->handle);
+
     SERVER_REF *server = service->dbref;
     int total_users = -1;
 
-<<<<<<< HEAD
     for (server = service->dbref; !service->svc_do_shutdown && server; server = server->next)
     {
         MYSQL *con = gw_mysql_init();
@@ -1181,113 +898,5 @@
                   " Failed to connect to any of the backend databases.", service->name);
     }
 
-=======
-        MXS_FREE(query);
-    }
-
-    /** Set the parameter if it is not configured by the user */
-    if (service->localhost_match_wildcard_host == SERVICE_PARAM_UNINIT)
-    {
-        service->localhost_match_wildcard_host = anon_user ? 0 : 1;
-    }
-
-    /** Load the list of databases */
-    if (mysql_query(con, "SHOW DATABASES") == 0)
-    {
-        MYSQL_RES *result = mysql_store_result(con);
-        if (result)
-        {
-            MYSQL_ROW row;
-            while ((row = mysql_fetch_row(result)))
-            {
-                add_database(instance->handle, row[0]);
-            }
-
-            mysql_free_result(result);
-        }
-    }
-    else
-    {
-        MXS_ERROR("Failed to load list of databases: %s", mysql_error(con));
-    }
-
-    return users;
-}
-
-/**
- * Load the user/passwd form mysql.user table into the service users' hashtable
- * environment.
- *
- * @param service   The current service
- * @param users     The users table into which to load the users
- * @return          -1 on any error or the number of users inserted
- */
-static int get_users(SERV_LISTENER *listener)
-{
-    char *service_user = NULL;
-    char *service_passwd = NULL;
-    SERVICE *service = listener->service;
-
-    if (serviceGetUser(service, &service_user, &service_passwd) == 0)
-    {
-        return -1;
-    }
-
-    char *dpwd = decrypt_password(service_passwd);
-
-    if (dpwd == NULL)
-    {
-        return -1;
-    }
-
-    /** Delete the old users */
-    MYSQL_AUTH *instance = (MYSQL_AUTH*)listener->auth_instance;
-    delete_mysql_users(instance->handle);
-
-    SERVER_REF *server = service->dbref;
-    int total_users = -1;
-
-    for (server = service->dbref; !service->svc_do_shutdown && server; server = server->next)
-    {
-        MYSQL *con = gw_mysql_init();
-        if (con)
-        {
-            if (mxs_mysql_real_connect(con, server->server, service_user, dpwd) == NULL)
-            {
-                MXS_ERROR("Failure loading users data from backend "
-                          "[%s:%i] for service [%s]. MySQL error %i, %s",
-                          server->server->name, server->server->port,
-                          service->name, mysql_errno(con), mysql_error(con));
-                mysql_close(con);
-            }
-            else
-            {
-                /** Successfully connected to a server */
-                int users = get_users_from_server(con, server, service, listener);
-
-                if (users > total_users)
-                {
-                    total_users = users;
-                }
-
-                mysql_close(con);
-
-                if (!service->users_from_all)
-                {
-                    break;
-                }
-            }
-        }
-    }
-
-    MXS_FREE(dpwd);
-
-    if (server == NULL)
-    {
-        MXS_ERROR("Unable to get user data from backend database for service [%s]."
-                  " Failed to connect to any of the backend databases.", service->name);
-    }
-
->>>>>>> 9c325104
     return total_users;
 }