/*
 * Copyright (c) 2016 MariaDB Corporation Ab
 *
 * Use of this software is governed by the Business Source License included
 * in the LICENSE.TXT file and at www.mariadb.com/bsl11.
 *
 * Change Date: 2020-01-01
 *
 * On the date above, in accordance with the Business Source License, use
 * of this software will be governed by version 2 or later of the General
 * Public License.
 */

#include "avrorouter.h"

#include <maxscale/mysql_utils.h>
#include <jansson.h>
#include <maxscale/alloc.h>
#include <strings.h>
<<<<<<< HEAD
#include <maxscale/utils.h>
=======
#include <signal.h>
>>>>>>> 76e53f20

#define WRITE_EVENT         0
#define UPDATE_EVENT        1
#define UPDATE_EVENT_AFTER  2
#define DELETE_EVENT        3

static bool warn_decimal = false; /**< Remove when support for DECIMAL is added */
static bool warn_bit = false; /**< Remove when support for BIT is added */
static bool warn_large_enumset = false; /**< Remove when support for ENUM/SET values
                                         * larger than 255 is added */

uint8_t* process_row_event_data(TABLE_MAP *map, TABLE_CREATE *create,
                                avro_value_t *record, uint8_t *ptr,
                                uint8_t *columns_present, uint8_t *end);
void notify_all_clients(AVRO_INSTANCE *router);
void add_used_table(AVRO_INSTANCE* router, const char* table);

/**
 * @brief Get row event name
 * @param event Event type
 * @return String representation of the event
 */
static int get_event_type(uint8_t event)
{
    switch (event)
    {

    case WRITE_ROWS_EVENTv0:
    case WRITE_ROWS_EVENTv1:
    case WRITE_ROWS_EVENTv2:
        return WRITE_EVENT;

    case UPDATE_ROWS_EVENTv0:
    case UPDATE_ROWS_EVENTv1:
    case UPDATE_ROWS_EVENTv2:
        return UPDATE_EVENT;

    case DELETE_ROWS_EVENTv0:
    case DELETE_ROWS_EVENTv1:
    case DELETE_ROWS_EVENTv2:
        return DELETE_EVENT;

    default:
        MXS_ERROR("Unexpected event type: %d (%0x)", event, event);
        return -1;
    }
}

static const char* codec_to_string(enum mxs_avro_codec_type type)
{
    switch (type)
    {
    case MXS_AVRO_CODEC_NULL:
        return "null";
    case MXS_AVRO_CODEC_DEFLATE:
        return "deflate";
    case MXS_AVRO_CODEC_SNAPPY:
        return "snappy";
    default:
        ss_dassert(false);
        return "null";
    }
}

/**
 * @brief Handle a table map event
 *
 * This converts a table map events into table meta data that will be used when
 * converting binlogs to Avro format.
 * @param router Avro router instance
 * @param hdr Replication header
 * @param ptr Pointer to event payload
 */
bool handle_table_map_event(AVRO_INSTANCE *router, REP_HEADER *hdr, uint8_t *ptr)
{
    bool rval = false;
    uint64_t id;
    char table_ident[MYSQL_TABLE_MAXLEN + MYSQL_DATABASE_MAXLEN + 2];
    int ev_len = router->event_type_hdr_lens[hdr->event_type];

    read_table_info(ptr, ev_len, &id, table_ident, sizeof(table_ident));
    TABLE_CREATE* create = hashtable_fetch(router->created_tables, table_ident);

    if (create)
    {
        ss_dassert(create->columns > 0);
        TABLE_MAP *old = hashtable_fetch(router->table_maps, table_ident);
        TABLE_MAP *map = table_map_alloc(ptr, ev_len, create);
        MXS_ABORT_IF_NULL(map); // Fatal error at this point

        if (old && old->id == map->id && old->version == map->version &&
            strcmp(old->table, map->table) == 0 &&
            strcmp(old->database, map->database) == 0)
        {
            table_map_free(map);
            return true;
        }

        char* json_schema = json_new_schema_from_table(map);

        if (json_schema)
        {
            char filepath[PATH_MAX + 1];
            snprintf(filepath, sizeof(filepath), "%s/%s.%06d.avro",
                     router->avrodir, table_ident, map->version);

            /** Close the file and open a new one */
            hashtable_delete(router->open_tables, table_ident);
            AVRO_TABLE *avro_table = avro_table_alloc(filepath, json_schema,
                                                      codec_to_string(router->codec),
                                                      router->block_size);

            if (avro_table)
            {
                bool notify = old != NULL;

                if (old)
                {
                            router->active_maps[old->id % MAX_MAPPED_TABLES] = NULL;
                        }
                        hashtable_delete(router->table_maps, table_ident);
                hashtable_add(router->table_maps, (void*)table_ident, map);
                hashtable_add(router->open_tables, table_ident, avro_table);
                save_avro_schema(router->avrodir, json_schema, map);
                router->active_maps[map->id % MAX_MAPPED_TABLES] = map;
                ss_dassert(router->active_maps[id % MAX_MAPPED_TABLES] == map);
                MXS_DEBUG("Table %s mapped to %lu", table_ident, map->id);
                rval = true;

                if (notify)
                {
                    notify_all_clients(router);
                }
            }
            else
            {
                MXS_ERROR("Failed to open new Avro file for writing.");
            }
            MXS_FREE(json_schema);
        }
        else
        {
            MXS_ERROR("Failed to create JSON schema.");
        }
    }
    else
    {
        MXS_WARNING("Table map event for table '%s' read before the DDL statement "
                    "for that table  was read. Data will not be processed for this "
                    "table until a DDL statement for it is read.", table_ident);
    }

    if (rval)
    {
        MXS_INFO("Table Map for '%s' at %lu", table_ident, router->current_pos);
    }

    return rval;
}

/**
 * @brief Set common field values and update the GTID subsequence counter
 *
 * This sets the domain, server ID, sequence and event position fields of
 * the GTID. It also sets the event timestamp and event type fields.
 *
 * @param router Avro router instance
 * @param hdr Replication header
 * @param event_type Event type
 * @param record Record to prepare
 */
static void prepare_record(AVRO_INSTANCE *router, REP_HEADER *hdr,
                           int event_type, avro_value_t *record)
{
    avro_value_t field;
    avro_value_get_by_name(record, avro_domain, &field, NULL);
    avro_value_set_int(&field, router->gtid.domain);

    avro_value_get_by_name(record, avro_server_id, &field, NULL);
    avro_value_set_int(&field, router->gtid.server_id);

    avro_value_get_by_name(record, avro_sequence, &field, NULL);
    avro_value_set_int(&field, router->gtid.seq);

    router->gtid.event_num++;
    avro_value_get_by_name(record, avro_event_number, &field, NULL);
    avro_value_set_int(&field, router->gtid.event_num);

    avro_value_get_by_name(record, avro_timestamp, &field, NULL);
    avro_value_set_int(&field, hdr->timestamp);

    avro_value_get_by_name(record, avro_event_type, &field, NULL);
    avro_value_set_enum(&field, event_type);
}

/**
 * @brief Handle a single RBR row event
 *
 * These events contain the changes in the data. This function assumes that full
 * row image is sent in every row event.
 *
 * @param router Avro router instance
 * @param hdr Replication header
 * @param ptr Pointer to the start of the event
 * @return True on succcess, false on error
 */
bool handle_row_event(AVRO_INSTANCE *router, REP_HEADER *hdr, uint8_t *ptr)
{
    bool rval = false;
    uint8_t *start = ptr;
    uint8_t table_id_size = router->event_type_hdr_lens[hdr->event_type] == 6 ? 4 : 6;
    uint64_t table_id = 0;

    /** The first value is the ID where the table was mapped. This should be
     * the same as the ID in the table map even which was processed before this
     * row event. */
    memcpy(&table_id, ptr, table_id_size);
    ptr += table_id_size;

    /** Replication flags, currently ignored for the most part. */
    uint16_t flags = 0;
    memcpy(&flags, ptr, 2);
    ptr += 2;

    if (table_id == TABLE_DUMMY_ID && flags & ROW_EVENT_END_STATEMENT)
    {
        /** This is an dummy event which should release all table maps. Right
         * now we just return without processing the rows. */
        return true;
    }

    /** Newer replication events have extra data stored in the header. MariaDB
     * 10.1 does not use these and instead use the v1 events */
    if (hdr->event_type > DELETE_ROWS_EVENTv1)
    {
        /** Version 2 row event, skip extra data */
        uint16_t extra_len = 0;
        memcpy(&extra_len, ptr, 2);
        ptr += 2 + extra_len;
    }

    /** Number of columns in the table */
    uint64_t ncolumns = mxs_leint_consume(&ptr);

    /** If full row image is used, all columns are present. Currently only full
     * row image is supported and thus the bitfield should be all ones. In
     * the future partial row images could be used if the bitfield containing
     * the columns that are present in this event is used. */
    const int coldata_size = (ncolumns + 7) / 8;
    uint8_t col_present[coldata_size];
    memcpy(&col_present, ptr, coldata_size);
    ptr += coldata_size;

    /** Update events have the before and after images of the row. This can be
     * used to calculate a "delta" of sorts if necessary. Currently we store
     * both the before and the after images. */
    uint8_t col_update[coldata_size];
    if (hdr->event_type == UPDATE_ROWS_EVENTv1 ||
        hdr->event_type == UPDATE_ROWS_EVENTv2)
    {
        memcpy(&col_update, ptr, coldata_size);
        ptr += coldata_size;
    }

    /** There should always be a table map event prior to a row event.
     * TODO: Make the active_maps dynamic */
    TABLE_MAP *map = router->active_maps[table_id % MAX_MAPPED_TABLES];

    if (map)
    {
        char table_ident[MYSQL_TABLE_MAXLEN + MYSQL_DATABASE_MAXLEN + 2];
        snprintf(table_ident, sizeof(table_ident), "%s.%s", map->database, map->table);
        AVRO_TABLE* table = hashtable_fetch(router->open_tables, table_ident);
        TABLE_CREATE* create = map->table_create;

        if (table && create && ncolumns == map->columns)
        {
            avro_value_t record;
            avro_generic_value_new(table->avro_writer_iface, &record);

            /** Each event has one or more rows in it. The number of rows is not known
             * beforehand so we must continue processing them until we reach the end
             * of the event. */
            int rows = 0;
            MXS_INFO("Row Event for '%s' at %lu", table_ident, router->current_pos);

            while (ptr - start < hdr->event_size - BINLOG_EVENT_HDR_LEN)
            {
                static uint64_t total_row_count = 1;
                MXS_INFO("Row %lu", total_row_count++);

                /** Add the current GTID and timestamp */
                uint8_t *end = ptr + hdr->event_size - BINLOG_EVENT_HDR_LEN;
                int event_type = get_event_type(hdr->event_type);
                prepare_record(router, hdr, event_type, &record);
                ptr = process_row_event_data(map, create, &record, ptr, col_present, end);
                if (avro_file_writer_append_value(table->avro_file, &record))
                {
                    MXS_ERROR("Failed to write value at position %ld: %s",
                              router->current_pos, avro_strerror());
                }

                /** Update rows events have the before and after images of the
                 * affected rows so we'll process them as another record with
                 * a different type */
                if (event_type == UPDATE_EVENT)
                {
                    prepare_record(router, hdr, UPDATE_EVENT_AFTER, &record);
                    ptr = process_row_event_data(map, create, &record, ptr, col_present, end);
                    if (avro_file_writer_append_value(table->avro_file, &record))
                    {
                        MXS_ERROR("Failed to write value at position %ld: %s",
                                  router->current_pos, avro_strerror());
                    }
                }

                rows++;
            }

            add_used_table(router, table_ident);
            avro_value_decref(&record);
            rval = true;
        }
        else if (table == NULL)
        {
            MXS_ERROR("Avro file handle was not found for table %s.%s. See earlier"
                      " errors for more details.", map->database, map->table);
        }
        else if (create == NULL)
        {
            MXS_ERROR("Create table statement for %s.%s was not found from the "
                      "binary logs or the stored schema was not correct.",
                      map->database, map->table);
        }
        else
        {
            MXS_ERROR("Row event and table map event have different column "
                      "counts for table %s.%s, only full row image is currently "
                      "supported.", map->database, map->table);
        }
    }
    else
    {
        MXS_ERROR("Row event for unknown table mapped to ID %lu. Data will not "
                  "be processed.", table_id);
    }

    return rval;
}

/**
 * @brief Unpack numeric types
 *
 * Convert the stored value into an Avro value and pack it in the record.
 *
 * @param field Avro value in a record
 * @param type Type of the field
 * @param metadata Field metadata
 * @param value Pointer to the start of the in-memory representation of the data
 */
void set_numeric_field_value(avro_value_t *field, uint8_t type, uint8_t *metadata, uint8_t *value)
{
    switch (type)
    {
    case TABLE_COL_TYPE_TINY:
        {
            char c = *value;
            avro_value_set_int(field, c);
            break;
        }

    case TABLE_COL_TYPE_SHORT:
        {
            short s =  gw_mysql_get_byte2(value);
            avro_value_set_int(field, s);
            break;
        }

    case TABLE_COL_TYPE_INT24:
        {
            int x = gw_mysql_get_byte3(value);

            if (x & 0x800000)
            {
                x = -((0xffffff & (~x)) + 1);
            }

            avro_value_set_int(field, x);
            break;
        }

    case TABLE_COL_TYPE_LONG:
        {
            int x = gw_mysql_get_byte4(value);
            avro_value_set_int(field, x);
            break;
        }

    case TABLE_COL_TYPE_LONGLONG:
        {
            long l = gw_mysql_get_byte8(value);
            avro_value_set_long(field, l);
            break;
        }

    case TABLE_COL_TYPE_FLOAT:
        {
            float f = 0;
            memcpy(&f, value, 4);
            avro_value_set_float(field, f);
            break;
        }

    case TABLE_COL_TYPE_DOUBLE:
        {
            double d = 0;
            memcpy(&d, value, 8);
            avro_value_set_double(field, d);
            break;
        }

    default:
        break;
    }
}

/**
 * @brief Check if a bit is set
 *
 * @param ptr Pointer to start of bitfield
 * @param columns Number of columns (bits)
 * @param current_column Zero indexed column number
 * @return True if the bit is set
 */
static bool bit_is_set(uint8_t *ptr, int columns, int current_column)
{
    if (current_column >= 8)
    {
        ptr += current_column / 8;
        current_column = current_column % 8;
    }

    return ((*ptr) & (1 << current_column));
}

/**
 * @brief Get the length of the metadata for a particular field
 *
 * @param type Type of the field
 * @return Length of the metadata for this field
 */
int get_metadata_len(uint8_t type)
{
    switch (type)
    {
    case TABLE_COL_TYPE_STRING:
    case TABLE_COL_TYPE_VAR_STRING:
    case TABLE_COL_TYPE_VARCHAR:
    case TABLE_COL_TYPE_DECIMAL:
    case TABLE_COL_TYPE_NEWDECIMAL:
    case TABLE_COL_TYPE_ENUM:
    case TABLE_COL_TYPE_SET:
    case TABLE_COL_TYPE_BIT:
        return 2;

    case TABLE_COL_TYPE_BLOB:
    case TABLE_COL_TYPE_FLOAT:
    case TABLE_COL_TYPE_DOUBLE:
    case TABLE_COL_TYPE_DATETIME2:
    case TABLE_COL_TYPE_TIMESTAMP2:
    case TABLE_COL_TYPE_TIME2:
        return 1;

    default:
        return 0;
    }
}

// Make sure that both `i` and `trace` are defined before using this macro
#define check_overflow(t) do \
    { \
        if (!(t)) \
        { \
            for (long x = 0; x < i;x++) \
            { \
                MXS_ALERT("%s", trace[x]); \
            } \
            raise(SIGABRT); \
        } \
    }while(false)

/**
 * @brief Extract the values from a single row  in a row event
 *
 * @param map Table map event associated with this row
 * @param create Table creation associated with this row
 * @param record Avro record used for storing this row
 * @param ptr Pointer to the start of the row data, should be after the row event header
 * @param columns_present The bitfield holding the columns that are present for
 * this row event. Currently this should be a bitfield which has all bits set.
 * @return Pointer to the first byte after the current row event
 */
uint8_t* process_row_event_data(TABLE_MAP *map, TABLE_CREATE *create, avro_value_t *record,
                                uint8_t *ptr, uint8_t *columns_present, uint8_t *end)
{
    int npresent = 0;
    avro_value_t field;
    long ncolumns = MXS_MIN(map->columns, create->columns);
    uint8_t *metadata = map->column_metadata;
    size_t metadata_offset = 0;

    /** BIT type values use the extra bits in the row event header */
    int extra_bits = (((ncolumns + 7) / 8) * 8) - ncolumns;
    ss_dassert(ptr < end);

    /** Store the null value bitmap */
    uint8_t *null_bitmap = ptr;
    ptr += (ncolumns + 7) / 8;
    ss_dassert(ptr < end);

    char trace[ncolumns][768];
    memset(trace, 0, sizeof(trace));

    for (long i = 0; i < ncolumns && npresent < ncolumns; i++)
    {
        ss_debug(int rc = )avro_value_get_by_name(record, create->column_names[i], &field, NULL);
        ss_dassert(rc == 0);

        if (bit_is_set(columns_present, ncolumns, i))
        {
            npresent++;
            if (bit_is_set(null_bitmap, ncolumns, i))
            {
                sprintf(trace[i], "[%ld] NULL", i);
                if (column_is_blob(map->column_types[i]))
                {
                    uint8_t nullvalue = 0;
                    avro_value_set_bytes(&field, &nullvalue, 1);
                }
                else
                {
                    avro_value_set_null(&field);
                }
            }
            else if (column_is_fixed_string(map->column_types[i]))
            {
                /** ENUM and SET are stored as STRING types with the type stored
                 * in the metadata. */
                if (fixed_string_is_enum(metadata[metadata_offset]))
                {
                    uint8_t val[metadata[metadata_offset + 1]];
                    uint64_t bytes = unpack_enum(ptr, &metadata[metadata_offset], val);
                    char strval[bytes * 2 + 1];
                    gw_bin2hex(strval, val, bytes);
                    avro_value_set_string(&field, strval);
                    sprintf(trace[i], "[%ld] ENUM: %lu bytes", i, bytes);
                    ptr += bytes;
                    check_overflow(ptr < end);
                }
                else
                {
                    /**
                     * The first byte in the metadata stores the real type of
                     * the string (ENUM and SET types are also stored as fixed
                     * length strings).
                     *
                     * The first two bits of the second byte contain the XOR'ed
                     * field length but as that information is not relevant for
                     * us, we just use this information to know whether to read
                     * one or two bytes for string length.
                     */

                    uint16_t meta = metadata[metadata_offset + 1] + (metadata[metadata_offset] << 8);
                    int bytes = 0;
                    uint16_t extra_length = (((meta >> 4) & 0x300) ^ 0x300);
                    uint16_t field_length = (meta & 0xff) + extra_length;

                    if (field_length > 255)
                    {
                        bytes = ptr[0] + (ptr[1] << 8);
                        ptr += 2;
                    }
                    else
                    {
                        bytes = *ptr++;
                    }

                    sprintf(trace[i], "[%ld] CHAR: field: %d bytes, data: %d bytes", i, field_length, bytes);
                    char str[bytes + 1];
                    memcpy(str, ptr, bytes);
                    str[bytes] = '\0';
                    avro_value_set_string(&field, str);
                    ptr += bytes;
                    check_overflow(ptr < end);
                }
            }
            else if (column_is_bit(map->column_types[i]))
            {
                uint64_t value = 0;
                uint8_t len = metadata[metadata_offset + 1];
                uint8_t bit_len = metadata[metadata_offset] > 0 ? 1 : 0;
                size_t bytes = len + bit_len;

                // TODO: extract the bytes
                if (!warn_bit)
                {
                    warn_bit = true;
                    MXS_WARNING("BIT is not currently supported, values are stored as 0.");
                }
                avro_value_set_int(&field, value);
                sprintf(trace[i], "[%ld] BIT", i);
                ptr += bytes;
                check_overflow(ptr < end);
            }
            else if (column_is_decimal(map->column_types[i]))
            {
                double f_value = 0.0;
                ptr += unpack_decimal_field(ptr, metadata + metadata_offset, &f_value);
                avro_value_set_double(&field, f_value);
                sprintf(trace[i], "[%ld] DECIMAL", i);
                check_overflow(ptr < end);
            }
            else if (column_is_variable_string(map->column_types[i]))
            {
                size_t sz;
                int bytes = metadata[metadata_offset] | metadata[metadata_offset + 1] << 8;
                if (bytes > 255)
                {
                    sz = gw_mysql_get_byte2(ptr);
                    ptr += 2;
                }
                else
                {
                    sz = *ptr;
                    ptr++;
                }

                sprintf(trace[i], "[%ld] VARCHAR: field: %d bytes, data: %lu bytes", i, bytes, sz);
                char buf[sz + 1];
                memcpy(buf, ptr, sz);
                buf[sz] = '\0';
                ptr += sz;
                avro_value_set_string(&field, buf);
                check_overflow(ptr < end);
            }
            else if (column_is_blob(map->column_types[i]))
            {
                uint8_t bytes = metadata[metadata_offset];
                uint64_t len = 0;
                memcpy(&len, ptr, bytes);
                ptr += bytes;
                sprintf(trace[i], "[%ld] BLOB: field: %d bytes, data: %lu bytes", i, bytes, len);
                if (len)
                {
                    avro_value_set_bytes(&field, ptr, len);
                    ptr += len;
                }
                else
                {
                    uint8_t nullvalue = 0;
                    avro_value_set_bytes(&field, &nullvalue, 1);
                }
                check_overflow(ptr < end);
            }
            else if (column_is_temporal(map->column_types[i]))
            {
                char buf[80];
                struct tm tm;
                ptr += unpack_temporal_value(map->column_types[i], ptr,
                                             &metadata[metadata_offset],
                                             create->column_lengths[i], &tm);
                format_temporal_value(buf, sizeof(buf), map->column_types[i], &tm);
                avro_value_set_string(&field, buf);
                sprintf(trace[i], "[%ld] %s: %s", i, column_type_to_string(map->column_types[i]), buf);
                check_overflow(ptr < end);
            }
            /** All numeric types (INT, LONG, FLOAT etc.) */
            else
            {
                uint8_t lval[16];
                memset(lval, 0, sizeof(lval));
                ptr += unpack_numeric_field(ptr, map->column_types[i],
                                            &metadata[metadata_offset], lval);
                set_numeric_field_value(&field, map->column_types[i], &metadata[metadata_offset], lval);
                sprintf(trace[i], "[%ld] %s", i, column_type_to_string(map->column_types[i]));
                check_overflow(ptr < end);
            }
            ss_dassert(metadata_offset <= map->column_metadata_size);
            metadata_offset += get_metadata_len(map->column_types[i]);
        }
        else
        {
            sprintf(trace[i], "[%ld] %s: Not present", i, column_type_to_string(map->column_types[i]));
        }

        MXS_INFO("%s", trace[i]);
    }

    return ptr;
}<|MERGE_RESOLUTION|>--- conflicted
+++ resolved
@@ -17,11 +17,8 @@
 #include <jansson.h>
 #include <maxscale/alloc.h>
 #include <strings.h>
-<<<<<<< HEAD
+#include <signal.h>
 #include <maxscale/utils.h>
-=======
-#include <signal.h>
->>>>>>> 76e53f20
 
 #define WRITE_EVENT         0
 #define UPDATE_EVENT        1
