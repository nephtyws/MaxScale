/*
 * Copyright (c) 2016 MariaDB Corporation Ab
 *
 * Use of this software is governed by the Business Source License included
 * in the LICENSE.TXT file and at www.mariadb.com/bsl11.
 *
 * Change Date: 2020-01-01
 *
 * On the date above, in accordance with the Business Source License, use
 * of this software will be governed by version 2 or later of the General
 * Public License.
 */

/**
 * @file blr.c - binlog router, allows MaxScale to act as an intermediatory for replication
 *
 * The binlog router is designed to be used in replication environments to
 * increase the replication fanout of a master server. It provides a transparant
 * mechanism to read the binlog entries for multiple slaves while requiring
 * only a single connection to the actual master to support the slaves.
 *
 * The current prototype implement is designed to support MySQL 5.6 and has
 * a number of limitations. This prototype is merely a proof of concept and
 * should not be considered production ready.
 */

#include "blr.h"

#include <ctype.h>
#include <ini.h>
#include <inttypes.h>
#include <stdio.h>
#include <stdlib.h>
#include <string.h>
#include <sys/stat.h>
#include <time.h>
#include <uuid/uuid.h>

#include <maxscale/alloc.h>
#include <maxscale/atomic.h>
#include <maxscale/dcb.h>
#include <maxscale/housekeeper.h>
#include <maxscale/log_manager.h>
#include <maxscale/protocol/mysql.h>
#include <maxscale/router.h>
#include <maxscale/secrets.h>
#include <maxscale/server.h>
#include <maxscale/service.h>
#include <maxscale/spinlock.h>
#include <maxscale/users.h>
#include <maxscale/utils.h>
#include <maxscale/worker.h>
#include <maxscale/paths.h>

/* The router entry points */
static  MXS_ROUTER  *createInstance(SERVICE *service, char **options);
static void free_instance(ROUTER_INSTANCE *instance);
static  MXS_ROUTER_SESSION *newSession(MXS_ROUTER *instance,
                                       MXS_SESSION *session);
static  void closeSession(MXS_ROUTER *instance,
                          MXS_ROUTER_SESSION *router_session);
static  void freeSession(MXS_ROUTER *instance,
                         MXS_ROUTER_SESSION *router_session);
static  int routeQuery(MXS_ROUTER *instance,
                       MXS_ROUTER_SESSION *router_session,
                       GWBUF *queue);
static  void diagnostics(MXS_ROUTER *instance, DCB *dcb);
static  json_t* diagnostics_json(const MXS_ROUTER *instance);
static  void clientReply(MXS_ROUTER *instance,
                         MXS_ROUTER_SESSION *router_session,
                         GWBUF *queue,
                         DCB *backend_dcb);
static  void errorReply(MXS_ROUTER *instance,
                        MXS_ROUTER_SESSION *router_session,
                        GWBUF *message,
                        DCB *backend_dcb,
                        mxs_error_action_t action,
                        bool *succp);

static uint64_t getCapabilities(MXS_ROUTER* instance);
static int blr_handler_config(void *userdata,
                              const char *section,
                              const char *name,
                              const char *value);
static int blr_handle_config_item(const char *name,
                                  const char *value,
                                  ROUTER_INSTANCE *inst);
static int blr_load_dbusers(const ROUTER_INSTANCE *router);
static int blr_check_binlog(ROUTER_INSTANCE *router);
void blr_master_close(ROUTER_INSTANCE *);
void blr_free_ssl_data(ROUTER_INSTANCE *inst);
static void destroyInstance(MXS_ROUTER *instance);
bool blr_extract_key(const char *linebuf,
                     int nline,
                     ROUTER_INSTANCE *router);
bool blr_get_encryption_key(ROUTER_INSTANCE *router);
int blr_parse_key_file(ROUTER_INSTANCE *router);
static bool blr_open_gtid_maps_storage(ROUTER_INSTANCE *inst);

static void stats_func(void *);

static bool rses_begin_locked_router_action(ROUTER_SLAVE *);
static void rses_end_locked_router_action(ROUTER_SLAVE *);
<<<<<<< HEAD
GWBUF *blr_cache_read_response(ROUTER_INSTANCE *router,
                               char *response);
extern bool blr_load_last_mariadb_gtid(ROUTER_INSTANCE *router,
                                       MARIADB_GTID_INFO *result);

void blr_log_disabled_heartbeat(const ROUTER_INSTANCE *inst);
=======
GWBUF *blr_cache_read_response(ROUTER_INSTANCE *router, char *response);
/* Set checksum value in router instance from a master reply or saved buffer */
>>>>>>> 9280f1a5

static SPINLOCK instlock;
static ROUTER_INSTANCE *instances;

static const MXS_ENUM_VALUE enc_algo_values[] =
{
    {"aes_cbc", BLR_AES_CBC},
#if OPENSSL_VERSION_NUMBER > 0x10000000L
    {"aes_ctr", BLR_AES_CTR},
#endif
    {NULL}
};

static const MXS_ENUM_VALUE binlog_storage_values[] =
{
    {"flat", BLR_BINLOG_STORAGE_FLAT},
    {"tree", BLR_BINLOG_STORAGE_TREE},
    {NULL}
};

/**
 * The module entry point routine. It is this routine that
 * must populate the structure that is referred to as the
 * "module object", this is a structure with the set of
 * external entry points for this module.
 *
 * @return The module object
 */
MXS_MODULE* MXS_CREATE_MODULE()
{
    MXS_NOTICE("Initialise binlog router module.");
    spinlock_init(&instlock);
    instances = NULL;

    static MXS_ROUTER_OBJECT MyObject =
    {
        createInstance,
        newSession,
        closeSession,
        freeSession,
        routeQuery,
        diagnostics,
        diagnostics_json,
        clientReply,
        errorReply,
        getCapabilities,
        destroyInstance
    };

    static MXS_MODULE info =
    {
        MXS_MODULE_API_ROUTER,
        MXS_MODULE_GA,
        MXS_ROUTER_VERSION,
        "Binlogrouter",
        "V2.1.0",
        RCAP_TYPE_NO_RSESSION | RCAP_TYPE_CONTIGUOUS_OUTPUT |
        RCAP_TYPE_RESULTSET_OUTPUT | RCAP_TYPE_NO_AUTH,
        &MyObject,
        NULL, /* Process init. */
        NULL, /* Process finish. */
        NULL, /* Thread init. */
        NULL, /* Thread finish. */
        {
            {"uuid", MXS_MODULE_PARAM_STRING},
            {"server_id", MXS_MODULE_PARAM_COUNT},
            {"master_id", MXS_MODULE_PARAM_COUNT, "0"},
            {"master_uuid", MXS_MODULE_PARAM_STRING},
            {"master_version", MXS_MODULE_PARAM_STRING},
            {"master_hostname", MXS_MODULE_PARAM_STRING},
            {"slave_hostname", MXS_MODULE_PARAM_STRING},
            {"mariadb10-compatibility", MXS_MODULE_PARAM_BOOL, "true"},
            {"maxwell-compatibility", MXS_MODULE_PARAM_BOOL, "false"},
            {"filestem", MXS_MODULE_PARAM_STRING, BINLOG_NAME_ROOT},
            {"file", MXS_MODULE_PARAM_COUNT, "1"},
            {"transaction_safety", MXS_MODULE_PARAM_BOOL, "false"},
            {"semisync", MXS_MODULE_PARAM_BOOL, "false"},
            {"encrypt_binlog", MXS_MODULE_PARAM_BOOL, "false"},
            {
                "encryption_algorithm", MXS_MODULE_PARAM_ENUM, "aes_cbc",
                MXS_MODULE_OPT_NONE, enc_algo_values
            },
            {"encryption_key_file", MXS_MODULE_PARAM_PATH, NULL, MXS_MODULE_OPT_PATH_R_OK},
            {"mariadb10_slave_gtid", MXS_MODULE_PARAM_BOOL, "false"},
            {"mariadb10_master_gtid", MXS_MODULE_PARAM_BOOL, "false"},
            {
                "binlog_structure", MXS_MODULE_PARAM_ENUM, "flat",
                MXS_MODULE_OPT_NONE, binlog_storage_values
            },
            {"shortburst", MXS_MODULE_PARAM_COUNT, DEF_SHORT_BURST},
            {"longburst", MXS_MODULE_PARAM_COUNT, DEF_LONG_BURST},
            {"burstsize", MXS_MODULE_PARAM_SIZE, DEF_BURST_SIZE},
            {"heartbeat", MXS_MODULE_PARAM_COUNT, BLR_HEARTBEAT_DEFAULT_INTERVAL},
            {"connect_retry", MXS_MODULE_PARAM_COUNT, BLR_MASTER_CONNECT_RETRY},
            {"master_retry_count", MXS_MODULE_PARAM_COUNT, BLR_MASTER_RETRY_COUNT},
            {"send_slave_heartbeat", MXS_MODULE_PARAM_BOOL, "false"},
            {
                "binlogdir",
                MXS_MODULE_PARAM_PATH,
                MXS_DEFAULT_DATADIR,
                MXS_MODULE_OPT_PATH_R_OK |
                MXS_MODULE_OPT_PATH_W_OK |
                MXS_MODULE_OPT_PATH_CREAT
            },
            {"ssl_cert_verification_depth", MXS_MODULE_PARAM_COUNT, "9"},
            {MXS_END_MODULE_PARAMS}
        }
    };

    return &info;
}

/**
 * Create an instance of the router for a particular service
 * within MaxScale.
 *
 * The process of creating the instance causes the router to register
 * with the master server and begin replication of the binlogs from
 * the master server to MaxScale.
 *
 * @param service   The service this router is being create for
 * @param options   An array of options for this query router
 *
 * @return The instance data for this new instance
 */
static  MXS_ROUTER  *
createInstance(SERVICE *service, char **options)
{
    ROUTER_INSTANCE *inst;
    char *value;
    int i;
    uuid_t defuuid;
    int rc = 0;
    char task_name[BLRM_TASK_NAME_LEN + 1] = "";

    if (!service->credentials.name[0] ||
        !service->credentials.authdata[0])
    {
        MXS_ERROR("%s: Error: Service is missing user credentials."
                  " Add the missing username or passwd parameter to the service.",
                  service->name);
        return NULL;
    }

    /*
     * We only support one server behind this router, since the server is
     * the master from which we replicate binlog records. Therefore check
     * that only one server has been defined.
     */
    if (service->dbref != NULL)
    {
        MXS_WARNING("%s: backend database server is provided by master.ini file "
                    "for use with the binlog router."
                    " Server section is no longer required.",
                    service->name);

        server_free(service->dbref->server);
        MXS_FREE(service->dbref);
        service->dbref = NULL;
    }

    if ((inst = (ROUTER_INSTANCE *)MXS_CALLOC(1, sizeof(ROUTER_INSTANCE))) == NULL)
    {
        return NULL;
    }

    memset(&inst->stats, 0, sizeof(ROUTER_STATS));
    memset(&inst->saved_master, 0, sizeof(MASTER_RESPONSES));

    inst->service = service;
    spinlock_init(&inst->lock);
    inst->files = NULL;
    spinlock_init(&inst->fileslock);
    spinlock_init(&inst->binlog_lock);

    inst->binlog_fd = -1;
    inst->master_chksum = true;

    inst->master_state = BLRM_UNCONFIGURED;
    inst->master = NULL;
    inst->client = NULL;

    inst->user = MXS_STRDUP_A(service->credentials.name);
    inst->password = MXS_STRDUP_A(service->credentials.authdata);
    inst->retry_count = 0;
    inst->m_errno = 0;
    inst->m_errmsg = NULL;

    memset(&inst->pending_transaction, '\0', sizeof(PENDING_TRANSACTION));
    inst->last_safe_pos = 0;
    inst->last_event_pos = 0;

    /* SSL replication is disabled by default */
    inst->ssl_enabled = 0;
    /* SSL config options */
    inst->ssl_ca = NULL;
    inst->ssl_cert = NULL;
    inst->ssl_key = NULL;
    inst->ssl_version = NULL;

    inst->active_logs = 0;
    inst->reconnect_pending = 0;
    inst->handling_threads = 0;
    inst->rotating = 0;
    inst->slaves = NULL;
    inst->next = NULL;
    inst->lastEventTimestamp = 0;
    inst->binlog_position = 0;
    inst->current_pos = 0;
    inst->current_safe_event = 0;
    inst->master_event_state = BLR_EVENT_DONE;
    inst->last_mariadb_gtid[0] = '\0';

    strcpy(inst->binlog_name, "");
    strcpy(inst->prevbinlog, "");

    MXS_CONFIG_PARAMETER *params = service->svc_config_param;

    inst->initbinlog = config_get_integer(params, "file");

    inst->short_burst = config_get_integer(params, "shortburst");
    inst->long_burst = config_get_integer(params, "longburst");
    inst->burst_size = config_get_size(params, "burstsize");
    inst->binlogdir = config_copy_string(params, "binlogdir");
    inst->heartbeat = config_get_integer(params, "heartbeat");
    inst->retry_interval = config_get_integer(params, "connect_retry");
    inst->retry_limit = config_get_integer(params, "master_retry_count");
    inst->ssl_cert_verification_depth = config_get_integer(params, "ssl_cert_verification_depth");
    inst->mariadb10_compat = config_get_bool(params, "mariadb10-compatibility");
    inst->maxwell_compat = config_get_bool(params, "maxwell-compatibility");
    inst->trx_safe = config_get_bool(params, "transaction_safety");
    inst->fileroot = config_copy_string(params, "filestem");

    /* Server id */
    inst->serverid = config_get_integer(params, "server_id");

    /* Identity options */
    inst->set_master_version = config_copy_string(params, "master_version");
    inst->set_master_hostname = config_copy_string(params, "master_hostname");
    inst->set_slave_hostname = config_copy_string(params, "slave_hostname");
    inst->masterid = config_get_integer(params, "master_id");
    inst->set_master_server_id = inst->masterid != 0;
    inst->master_uuid = config_copy_string(params, "master_uuid");
    inst->set_master_uuid = inst->master_uuid != NULL;

    /* Slave Heartbeat */
    inst->send_slave_heartbeat = config_get_bool(params, "send_slave_heartbeat");

    /* Semi-Sync support */
    inst->request_semi_sync = config_get_bool(params, "semisync");
    inst->master_semi_sync = 0;

    /* Enable MariaDB GTID tracking for slaves */
    inst->mariadb10_gtid = config_get_bool(params, "mariadb10_slave_gtid");

    /* Enable MariaDB GTID registration to master */
    inst->mariadb10_master_gtid = config_get_bool(params, "mariadb10_master_gtid");

    /* Binlog encryption */
    inst->encryption.enabled = config_get_bool(params, "encrypt_binlog");
    inst->encryption.encryption_algorithm = config_get_enum(params,
                                                            "encryption_algorithm",
                                                            enc_algo_values);
    inst->encryption.key_management_filename = config_copy_string(params,
                                                                  "encryption_key_file");

    /* Encryption CTX */
    inst->encryption_ctx = NULL;

    /* Set router uuid */
    inst->uuid = config_copy_string(params, "uuid");

    /* Enable Flat or Tree storage of binlog files */
    inst->storage_type = config_get_enum(params,
                                         "binlog_structure",
                                         binlog_storage_values);

    if (inst->uuid == NULL)
    {
        /* Generate UUID for the router instance */
        uuid_generate_time(defuuid);

        if ((inst->uuid = (char *)MXS_CALLOC(38, 1)) != NULL)
        {
            sprintf(inst->uuid,
                    "%02hhx%02hhx%02hhx%02hhx-"
                    "%02hhx%02hhx-"
                    "%02hhx%02hhx-"
                    "%02hhx%02hhx-"
                    "%02hhx%02hhx%02hhx%02hhx%02hhx%02hhx",
                    defuuid[0], defuuid[1], defuuid[2], defuuid[3],
                    defuuid[4], defuuid[5], defuuid[6], defuuid[7],
                    defuuid[8], defuuid[9], defuuid[10], defuuid[11],
                    defuuid[12], defuuid[13], defuuid[14], defuuid[15]);
        }
        else
        {
            free_instance(inst);
            return NULL;
        }
    }

    /*
     * Process the options.
     * We have an array of attribute values passed to us that we must
     * examine. Supported attributes are:
     *  uuid=
     *  server-id=
     *  user=
     *  password=
     *  master-id=
     *  filestem=
     */
    if (options)
    {
        for (i = 0; options[i]; i++)
        {
            if ((value = strchr(options[i], '=')) == NULL)
            {
                MXS_WARNING("Unsupported router "
                            "option %s for binlog router.",
                            options[i]);
            }
            else
            {
                *value = 0;
                value++;
                if (strcmp(options[i], "uuid") == 0)
                {
                    MXS_FREE(inst->uuid);
                    inst->uuid = MXS_STRDUP_A(value);
                }
                else if ((strcmp(options[i], "server_id") == 0) || (strcmp(options[i], "server-id") == 0))
                {
                    inst->serverid = atoi(value);
                    if (strcmp(options[i], "server-id") == 0)
                    {
                        MXS_WARNING("Configuration setting '%s' in router_options is deprecated"
                                    " and will be removed in a later version of MaxScale. "
                                    "Please use the new setting '%s' instead.",
                                    "server-id", "server_id");
                    }

                    if (inst->serverid <= 0)
                    {
                        MXS_ERROR("Service %s, invalid server-id '%s'. "
                                  "Please configure it with a unique positive integer value (1..2^32-1)",
                                  service->name, value);

                        free_instance(inst);
                        return NULL;
                    }
                }
                else if (strcmp(options[i], "user") == 0)
                {
                    MXS_FREE(inst->user);
                    inst->user = MXS_STRDUP_A(value);
                }
                else if (strcmp(options[i], "password") == 0)
                {
                    MXS_FREE(inst->password);
                    inst->password = MXS_STRDUP_A(value);
                }
                else if (strcmp(options[i], "passwd") == 0)
                {
                    MXS_FREE(inst->password);
                    inst->password = MXS_STRDUP_A(value);
                }
                else if ((strcmp(options[i], "master_id") == 0) || (strcmp(options[i], "master-id") == 0))
                {
                    int master_id = atoi(value);
                    if (master_id > 0)
                    {
                        inst->masterid = master_id;
                        inst->set_master_server_id = true;
                    }
                    if (strcmp(options[i], "master-id") == 0)
                    {
                        MXS_WARNING("Configuration setting '%s' in router_options is deprecated"
                                    " and will be removed in a later version of MaxScale. "
                                    "Please use the new setting '%s' instead.",
                                    "master-id", "master_id");
                    }
                }
                else if (strcmp(options[i], "master_uuid") == 0)
                {
                    inst->set_master_uuid = true;
                    MXS_FREE(inst->master_uuid);
                    inst->master_uuid = MXS_STRDUP_A(value);
                }
                else if (strcmp(options[i], "master_version") == 0)
                {
                    MXS_FREE(inst->set_master_version);
                    inst->set_master_version = MXS_STRDUP_A(value);
                }
                else if (strcmp(options[i], "master_hostname") == 0)
                {
                    MXS_FREE(inst->set_master_hostname);
                    inst->set_master_hostname = MXS_STRDUP_A(value);
                }
                else if (strcmp(options[i], "slave_hostname") == 0)
                {
                    MXS_FREE(inst->set_slave_hostname);
                    inst->set_slave_hostname = MXS_STRDUP_A(value);
                }
                else if (strcmp(options[i], "mariadb10-compatibility") == 0)
                {
                    inst->mariadb10_compat = config_truth_value(value);
                }
                else if (strcmp(options[i], "maxwell-compatibility") == 0)
                {
                    inst->maxwell_compat = config_truth_value(value);
                }
                else if (strcmp(options[i], "filestem") == 0)
                {
                    MXS_FREE(inst->fileroot);
                    inst->fileroot = MXS_STRDUP_A(value);
                }
                else if (strcmp(options[i], "file") == 0)
                {
                    inst->initbinlog = atoi(value);
                }
                else if (strcmp(options[i], "transaction_safety") == 0)
                {
                    inst->trx_safe = config_truth_value(value);
                }
                else if (strcmp(options[i], "semisync") == 0)
                {
                    inst->request_semi_sync = config_truth_value(value);
                }
                else if (strcmp(options[i], "encrypt_binlog") == 0)
                {
                    inst->encryption.enabled = config_truth_value(value);
                }
                else if (strcmp(options[i], "mariadb10_slave_gtid") == 0)
                {
                    inst->mariadb10_gtid = config_truth_value(value);
                }
                else if (strcmp(options[i], "mariadb10_master_gtid") == 0)
                {
                    inst->mariadb10_master_gtid = config_truth_value(value);
                }
                else if (strcmp(options[i], "binlog_structure") == 0)
                {
                    /* Enable Flat or Tree storage of binlog files */
                    inst->storage_type = strcasecmp(value, "tree") == 0 ?
                                         BLR_BINLOG_STORAGE_TREE :
                                         BLR_BINLOG_STORAGE_FLAT;
                }
                else if (strcmp(options[i], "encryption_algorithm") == 0)
                {
                    int ret = blr_check_encryption_algorithm(value);
                    if (ret > -1)
                    {
                        inst->encryption.encryption_algorithm = ret;
                    }
                    else
                    {
                        MXS_ERROR("Service %s, invalid encryption_algorithm '%s'. "
                                  "Supported algorithms: %s",
                                  service->name, value, blr_encryption_algorithm_list());

                        free_instance(inst);
                        return NULL;
                    }
                }
                else if (strcmp(options[i], "encryption_key_file") == 0)
                {
                    MXS_FREE(inst->encryption.key_management_filename);
                    inst->encryption.key_management_filename = MXS_STRDUP_A(value);
                }
                else if (strcmp(options[i], "shortburst") == 0)
                {
                    inst->short_burst = atoi(value);
                }
                else if (strcmp(options[i], "longburst") == 0)
                {
                    inst->long_burst = atoi(value);
                }
                else if (strcmp(options[i], "burstsize") == 0)
                {
                    unsigned long size = atoi(value);
                    char    *ptr = value;
                    while (*ptr && isdigit(*ptr))
                    {
                        ptr++;
                    }
                    switch (*ptr)
                    {
                    case 'G':
                    case 'g':
                        size = size * 1024 * 1000 * 1000;
                        break;
                    case 'M':
                    case 'm':
                        size = size * 1024 * 1000;
                        break;
                    case 'K':
                    case 'k':
                        size = size * 1024;
                        break;
                    }
                    inst->burst_size = size;

                }
                else if (strcmp(options[i], "heartbeat") == 0)
                {
                    int h_val = (int)strtol(value, NULL, 10);

                    if (h_val < 0 ||
                        (errno == ERANGE) ||
                        h_val > BLR_HEARTBEAT_MAX_INTERVAL)
                    {
                        MXS_WARNING("Invalid heartbeat period %s."
                                    " Setting it to default value %ld.",
                                    value,
                                    inst->heartbeat);
                    }
                    else
                    {
                        inst->heartbeat = h_val;
                    }
                }
                else if (strcmp(options[i], "connect_retry") == 0)
                {
                    inst->retry_interval = atoi(value);
                }
                else if (strcmp(options[i], "master_retry_count") == 0)
                {
                    inst->retry_limit = atoi(value);
                }
                else if (strcmp(options[i], "send_slave_heartbeat") == 0)
                {
                    inst->send_slave_heartbeat = config_truth_value(value);
                }
                else if (strcmp(options[i], "binlogdir") == 0)
                {
                    MXS_FREE(inst->binlogdir);
                    inst->binlogdir = MXS_STRDUP_A(value);
                }
                else if (strcmp(options[i], "ssl_cert_verification_depth") == 0)
                {
                    inst->ssl_cert_verification_depth = atoi(value);
                }
                else
                {
                    MXS_WARNING("%s: unsupported router option %s for binlog router.",
                                service->name,
                                options[i]);
                }
            }
        }
    }
    else
    {
        MXS_ERROR("%s: Error: No router options supplied for binlogrouter",
                  service->name);
    }

    inst->orig_masterid = 0;
    inst->mariadb10_gtid_domain = BLR_DEFAULT_GTID_DOMAIN_ID;

    /* Override master_id */
    if (inst->masterid)
    {
        inst->set_master_server_id = true;
    }

    /* Check ssl_cert_verification_depth option */
    if (inst->ssl_cert_verification_depth < 0)
    {
        MXS_ERROR("%s: invalid Master ssl_cert_verification_depth %s."
                  " Setting it to default value %i.",
                  service->name,
                  value,
                  inst->ssl_cert_verification_depth);
        free_instance(inst);
        return NULL;
    }

    /* Check master connect options */
    if (inst->heartbeat < 0)
    {
        MXS_ERROR("%s: invalid 'heartbeat' value.",
                  service->name);
        free_instance(inst);
        return NULL;
    }

    if (inst->heartbeat == 0)
    {
        blr_log_disabled_heartbeat(inst);
    }

    if (inst->retry_interval <= 0)
    {
        MXS_ERROR("%s: invalid 'connect_retry' value.",
                  service->name);
        free_instance(inst);
        return NULL;
    }

    if (inst->retry_limit <= 0)
    {
        MXS_ERROR("%s: invalid 'master_retry_count' value.",
                  service->name);
        free_instance(inst);
        return NULL;
    }

    /* Check BinlogDir option */
    if ((inst->binlogdir == NULL) ||
        (inst->binlogdir != NULL &&
         !strlen(inst->binlogdir)))
    {
        MXS_ERROR("Service %s, binlog directory is not specified",
                  service->name);
        free_instance(inst);
        return NULL;
    }

    if (inst->serverid <= 0)
    {
        MXS_ERROR("Service %s, server_id is not configured. "
                  "Please configure it with a unique positive "
                  "integer value (1..2^32-1)",
                  service->name);
        free_instance(inst);
        return NULL;
    }

    /* Get the Encryption key */
    if (inst->encryption.enabled && !blr_get_encryption_key(inst))
    {
        free_instance(inst);
        return NULL;
    }

    /**
     * If binlogdir is not found create it
     * On failure don't start the instance
     */
    if (access(inst->binlogdir, R_OK) == -1)
    {
        int mkdir_rval;
        mkdir_rval = mkdir(inst->binlogdir, 0700);
        if (mkdir_rval == -1)
        {
            MXS_ERROR("Service %s, Failed to create binlog directory '%s': [%d] %s",
                      service->name,
                      inst->binlogdir,
                      errno,
                      mxs_strerror(errno));

            free_instance(inst);
            return NULL;
        }
    }

    /**
     * Check mariadb10_compat option before any other mariadb10 option.
     */
    if (!inst->mariadb10_compat &&
        inst->mariadb10_master_gtid)
    {
        MXS_WARNING("MariaDB Master GTID registration needs"
                    " MariaDB compatibilty option. The 'mariadb10-compatibility'"
                    " has been turned on. Please permanently enable it with option"
                    " 'mariadb10-compatibility=On'");

        inst->mariadb10_compat = true;
    }

    /**
     * Force GTID slave request handling if GTID Master registration is On
     */
    if (inst->mariadb10_master_gtid)
    {
        inst->mariadb10_gtid = true;
    }

    if (!inst->mariadb10_master_gtid &&
        inst->storage_type == BLR_BINLOG_STORAGE_TREE)
    {
        MXS_ERROR("%s: binlog_structure 'tree' mode can be enabled only"
                  " with MariaDB Master GTID registration feature."
                  " Please enable it with option"
                  " 'mariadb10_master_gtid = on'",
                  service->name);
        free_instance(inst);
        return NULL;
    }

    /* Log binlog structure storage mode */
    MXS_NOTICE("%s: storing binlog files in %s",
               service->name,
               inst->storage_type == BLR_BINLOG_STORAGE_FLAT ?
               "'flat' mode" :
               "'tree' mode using GTID domain_id and server_id");
    /* Enable MariaDB the GTID maps store */
    if (inst->mariadb10_compat &&
        inst->mariadb10_gtid)
    {
        if (!inst->trx_safe)
        {
            MXS_ERROR("MariaDB GTID can be enabled only"
                      " with Transaction Safety feature."
                      " Please enable it with option 'transaction_safety = on'");
            free_instance(inst);
            return NULL;
        }

        /* Create/Open R/W GTID sqlite3 storage */
        if (!blr_open_gtid_maps_storage(inst))
        {
            free_instance(inst);
            return NULL;
        }
    }

    /* Dynamically allocate master_host server struct, not written in any cnf file */
    if (service->dbref == NULL)
    {
        SERVER *server;
        SSL_LISTENER *ssl_cfg;
        server = server_alloc("binlog_router_master_host",
                              "_none_", 3306,
                              "MySQLBackend",
                              "MySQLBackendAuth",
                              NULL);
        if (server == NULL)
        {
            MXS_ERROR("%s: Error for server_alloc in createInstance",
                      inst->service->name);

            sqlite3_close_v2(inst->gtid_maps);
            free_instance(inst);
            return NULL;
        }

        /* Allocate SSL struct for backend connection */
        if ((ssl_cfg = MXS_CALLOC(1, sizeof(SSL_LISTENER))) == NULL)
        {
            MXS_ERROR("%s: Error allocating memory for SSL struct in createInstance",
                      inst->service->name);

            server_free(service->dbref->server);
            MXS_FREE(service->dbref);
            sqlite3_close_v2(inst->gtid_maps);
            free_instance(inst);
            return NULL;
        }

        /* Set some SSL defaults */
        ssl_cfg->ssl_init_done = false;
        ssl_cfg->ssl_method_type = SERVICE_SSL_TLS_MAX;
        ssl_cfg->ssl_cert_verify_depth = 9;

        /** Set SSL pointer in in server struct */
        server->server_ssl = ssl_cfg;

        /* Add server to service backend list */
        serviceAddBackend(inst->service, server);

        /* Hide backend server struct */
        service->dbref->server->is_active = false;
        service->dbref->active = false;
    }

    /*
     * Check for master.ini file with master connection details
     * If not found a CHANGE MASTER TO is required via mysqsl client.
     * Use START SLAVE for replication startup.
     *
     * If existent master.ini will be used for
     * automatic master replication start phase
     */

    static const char MASTER_INI[] = "/master.ini";
    char filename[strlen(inst->binlogdir) + sizeof(MASTER_INI)]; // sizeof includes the NULL
    sprintf(filename, "%s%s", inst->binlogdir, MASTER_INI);

    rc = ini_parse(filename, blr_handler_config, inst);

    MXS_INFO("%s: %s parse result is %d",
             inst->service->name,
             filename,
             rc);

    /*
     * retcode:
     * -1 file not found, 0 parsing ok, > 0 error parsing the content
     */

    if (rc != 0)
    {
        if (rc == -1)
        {
            MXS_ERROR("%s: master.ini file not found in %s."
                      " Master registration cannot be started."
                      " Configure with CHANGE MASTER TO ...",
                      inst->service->name, inst->binlogdir);
        }
        else
        {
            MXS_ERROR("%s: master.ini file with errors in %s."
                      " Master registration cannot be started."
                      " Fix errors in it or configure with CHANGE MASTER TO ...",
                      inst->service->name, inst->binlogdir);
        }

    }
    else
    {
        inst->master_state = BLRM_UNCONNECTED;
        /* Set backend server as active */
        service->dbref->server->is_active = true;
        service->dbref->active = true;
    }

    /**
     *******************************
     * Initialise the binlog router
     *******************************
     */

    /**
     * Check first for SSL enabled replication.
     * If not remove the SSL struct from server
     */

    if (inst->ssl_enabled)
    {
        if (service->dbref &&
            service->dbref->server &&
            service->dbref->server->server_ssl)
        {
            /* Initialise SSL: exit on error */
            if (listener_init_SSL(service->dbref->server->server_ssl) != 0)
            {
                MXS_ERROR("%s: Unable to initialize SSL with backend server",
                          service->name);
                /* Free SSL struct */
                /* Note: SSL struct in server should be freed by server_free() */
                blr_free_ssl_data(inst);

                server_free(service->dbref->server);
                MXS_FREE(service->dbref);
                service->dbref = NULL;
                sqlite3_close_v2(inst->gtid_maps);
                free_instance(inst);
                return NULL;
            }
        }
        MXS_INFO("%s: Replicating from master with SSL", service->name);
    }
    else
    {
        MXS_DEBUG("%s: Replicating from master without SSL", service->name);
        /* Free the SSL struct because is not needed if MASTER_SSL = 0
         * Provided options, if any, are kept in inst->ssl_* vars
         * SHOW SLAVE STATUS can display those values
         */

        /* Note: SSL struct in server should be freed by server_free() */
        if (service->dbref && service->dbref->server)
        {
            blr_free_ssl_data(inst);
        }
    }

    if (inst->master_state == BLRM_UNCONNECTED)
    {

        /* Read any cached response messages */
        blr_cache_read_master_data(inst);

        /**
<<<<<<< HEAD
         * Find latest binlog file in binlogdir or GTID maps repo
         */
=======
         * The value of master checksum is known only at registration time, so
         * as soon as replication succeds the value is updated.
         * Set now the binlog checksum from the saved value.
         * This is very useful in case of possible failure in the
         * registration phase for any reason: master is down, wrong password etc.
         * In this case a connecting slave will get the checksum value
         * from previous registration instead of default one (CRC32)
         * which can be wrong if slave has binlog_checksum = NONE.
         */
        blr_set_checksum(inst, inst->saved_master.chksum2);

        /* Find latest binlog file or create a new one (000001) */
>>>>>>> 9280f1a5
        if (blr_file_init(inst) == 0)
        {
            MXS_ERROR("%s: Service not started due to lack of binlog directory %s",
                      service->name,
                      inst->binlogdir);

            if (service->dbref && service->dbref->server)
            {
                /* Free SSL data */
                blr_free_ssl_data(inst);

                server_free(service->dbref->server);
                MXS_FREE(service->dbref);
                service->dbref = NULL;
            }

            sqlite3_close_v2(inst->gtid_maps);
            free_instance(inst);
            return NULL;
        }
    }

    /**
     * We have completed the creation of the instance data, so now
     * insert this router instance into the linked list of routers
     * that have been created with this module.
     */
    spinlock_acquire(&instlock);
    inst->next = instances;
    instances = inst;
    spinlock_release(&instlock);

    /*
     * Initialise the binlog cache for this router instance
     */
    blr_init_cache(inst);

    /*
     * Add tasks for statistic computation
     */
    snprintf(task_name, BLRM_TASK_NAME_LEN, "%s stats", service->name);
    hktask_add(task_name, stats_func, inst, BLR_STATS_FREQ);

    /* Log whether the transaction safety option value is on */
    if (inst->trx_safe)
    {
        MXS_NOTICE("%s: Service has transaction safety option set to ON",
                   service->name);
    }

    /* Log whether the binlog encryption option value is on */
    if (inst->encryption.enabled)
    {
        MXS_NOTICE("%s: Service has binlog encryption set to ON, algorithm: %s,"
                   " KEY len %lu bits",
                   service->name,
                   blr_get_encryption_algorithm(inst->encryption.encryption_algorithm),
                   8 * inst->encryption.key_len);
    }

    /**
     * Check whether replication can be started
     */
    if (inst->master_state == BLRM_UNCONNECTED)
    {
        char f_prefix[BINLOG_FILE_EXTRA_INFO] = "";
        if (inst->storage_type == BLR_BINLOG_STORAGE_TREE)
        {
            sprintf(f_prefix,
                    "%" PRIu32 "/%" PRIu32 "/",
                    inst->mariadb10_gtid_domain,
                    inst->orig_masterid);
        }

        /* Log current binlog, possibly with tree prefix */
        MXS_NOTICE("Validating last binlog file '%s%s' ...",
                   f_prefix,
                   inst->binlog_name);

        /* Check current binlog */
        if (!blr_check_binlog(inst))
        {
            if (inst->trx_safe || inst->encryption.enabled)
            {
                MXS_ERROR("The replication from master cannot be started"
                          " due to errors in current binlog file");
                /* Don't start replication, just return */
                return (MXS_ROUTER *)inst;
            }
        }

        /* Log current pos in binlog file and last seen transaction pos */
        MXS_INFO("Current binlog file is %s, safe pos %lu, current pos is %lu",
                 inst->binlog_name, inst->binlog_position, inst->current_pos);

        /**
         *  Try loading last found GTID if the file size is <= 4 bytes
         */
        if (inst->mariadb10_master_gtid &&
            inst->current_pos <= 4)
        {
            MARIADB_GTID_INFO last_gtid = {};
            /* Get last MariaDB GTID from repo */
            if (blr_load_last_mariadb_gtid(inst, &last_gtid) &&
                last_gtid.gtid != NULL)
            {
                /* Set MariaDB GTID */
                strcpy(inst->last_mariadb_gtid, last_gtid.gtid);

                MXS_FREE(last_gtid.gtid);
                MXS_FREE(last_gtid.file);
            }
            else
            {
                /**
                 * In case of no GTID, inst->last_mariadb_gtid is empty.
                 *
                 * If connecting to master with GTID = "" the server
                 * will send data from its first binlog and
                 * this might overwrite existing data.
                 *
                 * Binlog server will not connect to master.
                 *
                 * It's needed to connect to MySQL admin interface
                 * and explicitely issue:
                 * SET @@GLOBAL.GTID_SLAVE_POS =''
                 * and START SLAVE
                 */

                /* Force STOPPED state */
                inst->master_state = BLRM_SLAVE_STOPPED;
                /* Set current binlog file to empy value */
                *inst->binlog_name = 0;
                /* Set mysql_errno and error message */
                inst->m_errno = BINLOG_FATAL_ERROR_READING;
                inst->m_errmsg = MXS_STRDUP_A("HY000 Cannot find any GTID"
                                              " in the GTID maps repo."
                                              " Please issue SET @@GLOBAL.GTID_SLAVE_POS =''"
                                              " and START SLAVE."
                                              " Existing binlogs might be overwritten.");
                MXS_ERROR("%s: %s",
                          inst->service->name,
                          inst->m_errmsg);

                return (MXS_ROUTER *)inst;
            }
        }

        /**
         *  Don't start replication if binlog has START_ENCRYPTION_EVENT
         *  but binlog encryption is off
         */
        if (!inst->encryption.enabled && inst->encryption_ctx)
        {
            MXS_ERROR("Found START_ENCRYPTION_EVENT but "
                      "binlog encryption option is currently Off. Replication can't start right now. "
                      "Please restart MaxScale with option set to On");

            /* Force STOPPED state */
            inst->master_state = BLRM_SLAVE_STOPPED;
            /* Set mysql_errno and error message */
            inst->m_errno = BINLOG_FATAL_ERROR_READING;
            inst->m_errmsg = MXS_STRDUP_A("HY000 Binlog encryption is Off"
                                          " but current binlog file has"
                                          " the START_ENCRYPTION_EVENT");

            return (MXS_ROUTER *)inst;
        }

        /* Start replication from master server */
        blr_start_master_in_main(inst);
    }

    return (MXS_ROUTER *)inst;
}

/**
 * Free the router instance
 *
 * @param    instance    The router instance
 */
static void
free_instance(ROUTER_INSTANCE *instance)
{
    for (SERV_LISTENER *port = instance->service->ports; port; port = port->next)
    {
        users_free(port->users);
    }

    MXS_FREE(instance->uuid);
    MXS_FREE(instance->user);
    MXS_FREE(instance->password);
    MXS_FREE(instance->set_master_version);
    MXS_FREE(instance->set_master_hostname);
    MXS_FREE(instance->set_slave_hostname);
    MXS_FREE(instance->fileroot);
    MXS_FREE(instance->binlogdir);
    /* SSL options */
    MXS_FREE(instance->ssl_ca);
    MXS_FREE(instance->ssl_cert);
    MXS_FREE(instance->ssl_key);
    MXS_FREE(instance->ssl_version);

    MXS_FREE(instance);
}

/**
 * Associate a new session with this instance of the router.
 *
 * In the case of the binlog router a new session equates to a new slave
 * connecting to MaxScale and requesting binlog records. We need to go
 * through the slave registration process for this new slave.
 *
 * @param instance  The router instance data
 * @param session   The session itself
 * @return Session specific data for this session
 */
static MXS_ROUTER_SESSION *
newSession(MXS_ROUTER *instance, MXS_SESSION *session)
{
    ROUTER_INSTANCE *inst = (ROUTER_INSTANCE *)instance;
    ROUTER_SLAVE *slave;

    MXS_DEBUG("binlog router: %lu [newSession] new router session with "
              "session %p, and inst %p.",
              pthread_self(),
              session,
              inst);

    if ((slave = (ROUTER_SLAVE *)MXS_CALLOC(1, sizeof(ROUTER_SLAVE))) == NULL)
    {
        return NULL;
    }

#if defined(SS_DEBUG)
    slave->rses_chk_top = CHK_NUM_ROUTER_SES;
    slave->rses_chk_tail = CHK_NUM_ROUTER_SES;
#endif

    memset(&slave->stats, 0, sizeof(SLAVE_STATS));
    atomic_add(&inst->stats.n_slaves, 1);
    slave->state = BLRS_CREATED;        /* Set initial state of the slave */
    slave->cstate = 0;
    slave->pthread = 0;
    slave->overrun = 0;
    slave->uuid = NULL;
    slave->hostname = NULL;
    spinlock_init(&slave->catch_lock);
    slave->dcb = session->client_dcb;
    slave->router = inst;
#ifdef BLFILE_IN_SLAVE
    slave->file = NULL;
#endif
    strcpy(slave->binlogfile, "unassigned");
    slave->connect_time = time(0);
    slave->lastEventTimestamp = 0;
    slave->mariadb10_compat = false;
    slave->heartbeat = 0;
    slave->lastEventReceived = 0;
    slave->encryption_ctx = NULL;
    slave->mariadb_gtid = NULL;
    slave->gtid_maps = NULL;
    memset(&slave->f_info, 0, sizeof (MARIADB_GTID_INFO));

    /**
     * Add this session to the list of active sessions.
     */
    spinlock_acquire(&inst->lock);
    slave->next = inst->slaves;
    inst->slaves = slave;
    spinlock_release(&inst->lock);

    CHK_CLIENT_RSES(slave);

    return (void *)slave;
}

/**
 * The session is no longer required. Shutdown all operation and free memory
 * associated with this session. In this case a single session is associated
 * to a slave of MaxScale. Therefore this is called when that slave is no
 * longer active and should remove of reference to that slave, free memory
 * and prevent any further forwarding of binlog records to that slave.
 *
 * Parameters:
 * @param router_instance   The instance of the router
 * @param router_cli_ses    The particular session to free
 *
 */
static void freeSession(MXS_ROUTER* router_instance,
                        MXS_ROUTER_SESSION* router_client_ses)
{
    ROUTER_INSTANCE *router = (ROUTER_INSTANCE *)router_instance;
    ROUTER_SLAVE *slave = (ROUTER_SLAVE *)router_client_ses;

    ss_debug(int prev_val = ) atomic_add(&router->stats.n_slaves, -1);
    ss_dassert(prev_val > 0);

    /*
     * Remove the slave session form the list of slaves that are using the
     * router currently.
     */
    spinlock_acquire(&router->lock);
    if (router->slaves == slave)
    {
        router->slaves = slave->next;
    }
    else
    {
        ROUTER_SLAVE *ptr = router->slaves;

        while (ptr != NULL && ptr->next != slave)
        {
            ptr = ptr->next;
        }

        if (ptr != NULL)
        {
            ptr->next = slave->next;
        }
    }
    spinlock_release(&router->lock);

    MXS_DEBUG("%lu [freeSession] Unlinked router_client_session %p from "
              "router %p. Connections : %d. ",
              pthread_self(),
              slave,
              router,
              prev_val - 1);

    if (slave->hostname)
    {
        MXS_FREE(slave->hostname);
    }
    if (slave->user)
    {
        MXS_FREE(slave->user);
    }
    if (slave->passwd)
    {
        MXS_FREE(slave->passwd);
    }
    if (slave->encryption_ctx)
    {
        MXS_FREE(slave->encryption_ctx);
    }
    if (slave->mariadb_gtid)
    {
        MXS_FREE(slave->mariadb_gtid);
    }
    MXS_FREE(slave);
}

/**
 * Close a session with the router, this is the mechanism
 * by which a router may cleanup data structure etc.
 *
 * @param instance      The router instance data
 * @param router_session    The session being closed
 */
static void
closeSession(MXS_ROUTER *instance, MXS_ROUTER_SESSION *router_session)
{
    ROUTER_INSTANCE *router = (ROUTER_INSTANCE *)instance;
    ROUTER_SLAVE *slave = (ROUTER_SLAVE *)router_session;

    if (slave == NULL)
    {
        /*
         * We must be closing the master session.
         */
        MXS_NOTICE("%s: Master %s disconnected after %ld seconds. "
                   "%lu events read,",
                   router->service->name, router->service->dbref->server->name,
                   time(0) - router->connect_time, router->stats.n_binlogs_ses);
        MXS_ERROR("Binlog router close session with master server %s",
                  router->service->dbref->server->unique_name);
        blr_master_reconnect(router);
        return;
    }
    CHK_CLIENT_RSES(slave);

    /**
     * Lock router client session for secure read and update.
     */
    if (rses_begin_locked_router_action(slave))
    {
        /* decrease server registered slaves counter */
        atomic_add(&router->stats.n_registered, -1);

        if (slave->state > 0)
        {
            MXS_NOTICE("%s: Slave [%s]:%d, server id %d, disconnected after %ld seconds. "
                       "%d SQL commands, %d events sent (%lu bytes), binlog '%s', "
                       "last position %lu",
                       router->service->name, slave->dcb->remote, dcb_get_port(slave->dcb),
                       slave->serverid,
                       time(0) - slave->connect_time,
                       slave->stats.n_queries,
                       slave->stats.n_events,
                       slave->stats.n_bytes,
                       slave->binlogfile,
                       (unsigned long)slave->binlog_pos);
        }
        else
        {
            MXS_NOTICE("%s: Slave %s, server id %d, disconnected after %ld seconds. "
                       "%d SQL commands",
                       router->service->name, slave->dcb->remote,
                       slave->serverid,
                       time(0) - slave->connect_time,
                       slave->stats.n_queries);
        }

        /*
         * Mark the slave as unregistered to prevent the forwarding
         * of any more binlog records to this slave.
         */
        slave->state = BLRS_UNREGISTERED;

#ifdef BLFILE_IN_SLAVE
        // TODO: Is it really certain the file can be closed here? If other
        // TODO: threads are using the slave instance, bag things will happen. [JWi].
        if (slave->file)
        {
            blr_close_binlog(router, slave->file);
        }
#endif

        /* Unlock */
        rses_end_locked_router_action(slave);
    }
}

/**
 * We have data from the client, this is likely to be packets related to
 * the registration of the slave to receive binlog records. Unlike most
 * MaxScale routers there is no forwarding to the backend database, merely
 * the return of either predefined server responses that have been cached
 * or binlog records.
 *
 * @param instance       The router instance
 * @param router_session The router session returned from the newSession call
 * @param queue          The queue of data buffers to route
 * @return The number of bytes sent
 */
static int
routeQuery(MXS_ROUTER *instance, MXS_ROUTER_SESSION *router_session, GWBUF *queue)
{
    ROUTER_INSTANCE *router = (ROUTER_INSTANCE *)instance;
    ROUTER_SLAVE *slave = (ROUTER_SLAVE *)router_session;

    return blr_slave_request(router, slave, queue);
}

static char *event_names[] =
{
    "Invalid", "Start Event V3", "Query Event", "Stop Event", "Rotate Event",
    "Integer Session Variable", "Load Event", "Slave Event", "Create File Event",
    "Append Block Event", "Exec Load Event", "Delete File Event",
    "New Load Event", "Rand Event", "User Variable Event", "Format Description Event",
    "Transaction ID Event (2 Phase Commit)", "Begin Load Query Event",
    "Execute Load Query Event", "Table Map Event", "Write Rows Event (v0)",
    "Update Rows Event (v0)", "Delete Rows Event (v0)", "Write Rows Event (v1)",
    "Update Rows Event (v1)", "Delete Rows Event (v1)", "Incident Event",
    "Heartbeat Event", "Ignorable Event", "Rows Query Event", "Write Rows Event (v2)",
    "Update Rows Event (v2)", "Delete Rows Event (v2)", "GTID Event",
    "Anonymous GTID Event", "Previous GTIDS Event"
};

/* New MariaDB event numbers starts from 0xa0 */
static char *event_names_mariadb10[] =
{
    "Annotate Rows Event",
    /* New MariaDB 10.x event numbers */
    "Binlog Checkpoint Event",
    "GTID Event",
    "GTID List Event",
    "Start Encryption Event"
};

/**
 * Display an entry from the spinlock statistics data
 *
 * @param   dcb The DCB to print to
 * @param   desc    Description of the statistic
 * @param   value   The statistic value
 */
#if SPINLOCK_PROFILE
static void
spin_reporter(void *dcb, char *desc, int value)
{
    dcb_printf((DCB *)dcb, "\t\t%-35s	%d\n", desc, value);
}
#endif

/**
 * Display router diagnostics
 *
 * @param instance  Instance of the router
 * @param dcb       DCB to send diagnostics to
 */
static void
diagnostics(MXS_ROUTER *router, DCB *dcb)
{
    ROUTER_INSTANCE *router_inst = (ROUTER_INSTANCE *)router;
    ROUTER_SLAVE *session;
    int i = 0, j;
    int minno = 0;
    double min5, min10, min15, min30;
    char buf[40];
    struct tm tm;

    spinlock_acquire(&router_inst->lock);
    session = router_inst->slaves;
    while (session)
    {
        i++;
        session = session->next;
    }
    spinlock_release(&router_inst->lock);

    minno = router_inst->stats.minno;
    min30 = 0.0;
    min15 = 0.0;
    min10 = 0.0;
    min5 = 0.0;
    for (j = 0; j < BLR_NSTATS_MINUTES; j++)
    {
        minno--;
        if (minno < 0)
        {
            minno += BLR_NSTATS_MINUTES;
        }
        min30 += router_inst->stats.minavgs[minno];
        if (j < 15)
        {
            min15 += router_inst->stats.minavgs[minno];
        }
        if (j < 10)
        {
            min10 += router_inst->stats.minavgs[minno];
        }
        if (j < 5)
        {
            min5 += router_inst->stats.minavgs[minno];
        }
    }
    min30 /= 30.0;
    min15 /= 15.0;
    min10 /= 10.0;
    min5 /= 5.0;

    if (router_inst->master)
    {
        dcb_printf(dcb, "\tMaster connection DCB:               %p\n",
                   router_inst->master);
    }
    else
    {
        dcb_printf(dcb, "\tMaster connection DCB:               0x0\n");
    }

    /* SSL options */
    if (router_inst->ssl_enabled)
    {
        dcb_printf(dcb, "\tMaster SSL is ON:\n");
        if (router_inst->service->dbref->server && router_inst->service->dbref->server->server_ssl)
        {
            dcb_printf(dcb, "\t\tMaster SSL CA cert: %s\n",
                       router_inst->service->dbref->server->server_ssl->ssl_ca_cert);
            dcb_printf(dcb, "\t\tMaster SSL Cert:    %s\n",
                       router_inst->service->dbref->server->server_ssl->ssl_cert);
            dcb_printf(dcb, "\t\tMaster SSL Key:     %s\n",
                       router_inst->service->dbref->server->server_ssl->ssl_key);
            dcb_printf(dcb, "\t\tMaster SSL tls_ver: %s\n",
                       router_inst->ssl_version ? router_inst->ssl_version : "MAX");
        }
    }

    /* Binlog Encryption options */
    if (router_inst->encryption.enabled)
    {
        dcb_printf(dcb, "\tBinlog Encryption is ON:\n");
        dcb_printf(dcb, "\t\tEncryption Key File:      %s\n",
                   router_inst->encryption.key_management_filename);
        dcb_printf(dcb, "\t\tEncryption Key Algorithm: %s\n",
                   blr_get_encryption_algorithm(router_inst->encryption.encryption_algorithm));
        dcb_printf(dcb, "\t\tEncryption Key length:    %lu bits\n",
                   8 * router_inst->encryption.key_len);
    }

    dcb_printf(dcb, "\tMaster connection state:                     %s\n",
               blrm_states[router_inst->master_state]);

    localtime_r(&router_inst->stats.lastReply, &tm);
    asctime_r(&tm, buf);

    dcb_printf(dcb, "\tBinlog directory:                            %s\n",
               router_inst->binlogdir);
    dcb_printf(dcb, "\tHeartbeat period (seconds):                  %lu%s\n",
               router_inst->heartbeat,
               router_inst->heartbeat ? "" : " (disabled)");
    dcb_printf(dcb, "\tNumber of master connects:                   %d\n",
               router_inst->stats.n_masterstarts);
    dcb_printf(dcb, "\tNumber of delayed reconnects:                %d\n",
               router_inst->stats.n_delayedreconnects);
    dcb_printf(dcb, "\tNumber of connect retries:                   %d\n",
               router_inst->retry_count);
    dcb_printf(dcb, "\tConnect retry interval:                      %d\n",
               router_inst->retry_interval);
    dcb_printf(dcb, "\tConnect retry count limit:                   %d\n",
               router_inst->retry_limit);
    dcb_printf(dcb, "\tCurrent binlog file:                         %s\n",
               router_inst->binlog_name);
    dcb_printf(dcb, "\tCurrent binlog position:                     %lu\n",
               router_inst->current_pos);
    if (router_inst->trx_safe)
    {
        if (router_inst->pending_transaction.state != BLRM_NO_TRANSACTION)
        {
            dcb_printf(dcb, "\tCurrent open transaction pos:                %lu\n",
                       router_inst->binlog_position);
        }
    }
    dcb_printf(dcb, "\tNumber of slave servers:                     %u\n",
               router_inst->stats.n_slaves);
    dcb_printf(dcb, "\tNo. of binlog events received this session:  %lu\n",
               router_inst->stats.n_binlogs_ses);
    dcb_printf(dcb, "\tTotal no. of binlog events received:         %lu\n",
               router_inst->stats.n_binlogs);
    dcb_printf(dcb, "\tNo. of bad CRC received from master:         %u\n",
               router_inst->stats.n_badcrc);
    minno = router_inst->stats.minno - 1;
    if (minno == -1)
    {
        minno += BLR_NSTATS_MINUTES;
    }
    dcb_printf(dcb, "\tNumber of binlog events per minute\n");
    dcb_printf(dcb, "\tCurrent        5        10       15       30 Min Avg\n");
    dcb_printf(dcb, "\t %6d  %8.1f %8.1f %8.1f %8.1f\n",
               router_inst->stats.minavgs[minno], min5, min10, min15, min30);
    dcb_printf(dcb, "\tNumber of fake binlog events:                %lu\n",
               router_inst->stats.n_fakeevents);
    dcb_printf(dcb, "\tNumber of artificial binlog events:          %lu\n",
               router_inst->stats.n_artificial);
    dcb_printf(dcb, "\tNumber of binlog events in error:            %lu\n",
               router_inst->stats.n_binlog_errors);
    dcb_printf(dcb, "\tNumber of binlog rotate events:              %lu\n",
               router_inst->stats.n_rotates);
    dcb_printf(dcb, "\tNumber of heartbeat events:                  %u\n",
               router_inst->stats.n_heartbeats);
    dcb_printf(dcb, "\tNumber of packets received:                  %u\n",
               router_inst->stats.n_reads);
    dcb_printf(dcb, "\tNumber of residual data packets:             %u\n",
               router_inst->stats.n_residuals);
    dcb_printf(dcb, "\tAverage events per packet:                   %.1f\n",
               router_inst->stats.n_reads != 0 ?
               ((double)router_inst->stats.n_binlogs / router_inst->stats.n_reads) : 0);

    spinlock_acquire(&router_inst->lock);
    if (router_inst->stats.lastReply)
    {
        if (buf[strlen(buf) - 1] == '\n')
        {
            buf[strlen(buf) - 1] = '\0';
        }
        dcb_printf(dcb, "\tLast event from master at:                   %s (%ld seconds ago)\n",
                   buf, time(0) - router_inst->stats.lastReply);

        if (!router_inst->mariadb10_compat)
        {
            dcb_printf(dcb, "\tLast event from master:                      0x%x, %s\n",
                       router_inst->lastEventReceived,
                       (router_inst->lastEventReceived <= MAX_EVENT_TYPE) ?
                       event_names[router_inst->lastEventReceived] : "unknown");
        }
        else
        {
            char *ptr = NULL;
            if (router_inst->lastEventReceived <= MAX_EVENT_TYPE)
            {
                ptr = event_names[router_inst->lastEventReceived];
            }
            else
            {
                /* Check MariaDB 10 new events */
                if (router_inst->lastEventReceived >= MARIADB_NEW_EVENTS_BEGIN &&
                    router_inst->lastEventReceived <= MAX_EVENT_TYPE_MARIADB10)
                {
                    ptr = event_names_mariadb10[(router_inst->lastEventReceived - MARIADB_NEW_EVENTS_BEGIN)];
                }
            }

            dcb_printf(dcb, "\tLast event from master:                      0x%x, %s\n",
                       router_inst->lastEventReceived, (ptr != NULL) ? ptr : "unknown");

            if (router_inst->mariadb10_gtid &&
                router_inst->last_mariadb_gtid[0])
            {
                dcb_printf(dcb, "\tLast seen MariaDB GTID:                      %s\n",
                           router_inst->last_mariadb_gtid);
            }
        }

        if (router_inst->lastEventTimestamp)
        {
            time_t  last_event = (time_t)router_inst->lastEventTimestamp;
            localtime_r(&last_event, &tm);
            asctime_r(&tm, buf);
            if (buf[strlen(buf) - 1] == '\n')
            {
                buf[strlen(buf) - 1] = '\0';
            }
            dcb_printf(dcb, "\tLast binlog event timestamp:                 %u (%s)\n",
                       router_inst->lastEventTimestamp, buf);
        }
    }
    else
    {
        dcb_printf(dcb, "\tNo events received from master yet\n");
    }
    spinlock_release(&router_inst->lock);

    if (router_inst->active_logs)
    {
        dcb_printf(dcb, "\tRouter processing binlog records\n");
    }
    if (router_inst->reconnect_pending)
    {
        dcb_printf(dcb, "\tRouter pending reconnect to master\n");
    }
    dcb_printf(dcb, "\tEvents received:\n");
    for (i = 0; i <= MAX_EVENT_TYPE; i++)
    {
        dcb_printf(dcb, "\t\t%-38s   %lu\n", event_names[i], router_inst->stats.events[i]);
    }

    if (router_inst->mariadb10_compat)
    {
        /* Display MariaDB 10 new events */
        for (i = MARIADB_NEW_EVENTS_BEGIN; i <= MAX_EVENT_TYPE_MARIADB10; i++)
        {
            dcb_printf(dcb, "\t\tMariaDB 10 %-38s   %lu\n",
                       event_names_mariadb10[(i - MARIADB_NEW_EVENTS_BEGIN)],
                       router_inst->stats.events[i]);
        }
    }

#if SPINLOCK_PROFILE
    dcb_printf(dcb, "\tSpinlock statistics (instlock):\n");
    spinlock_stats(&instlock, spin_reporter, dcb);
    dcb_printf(dcb, "\tSpinlock statistics (instance lock):\n");
    spinlock_stats(&router_inst->lock, spin_reporter, dcb);
    dcb_printf(dcb, "\tSpinlock statistics (binlog position lock):\n");
    spinlock_stats(&router_inst->binlog_lock, spin_reporter, dcb);
#endif

    if (router_inst->slaves)
    {
        dcb_printf(dcb, "\tSlaves:\n");
        spinlock_acquire(&router_inst->lock);
        session = router_inst->slaves;
        while (session)
        {

            minno = session->stats.minno;
            min30 = 0.0;
            min15 = 0.0;
            min10 = 0.0;
            min5 = 0.0;
            for (j = 0; j < BLR_NSTATS_MINUTES; j++)
            {
                minno--;
                if (minno < 0)
                {
                    minno += BLR_NSTATS_MINUTES;
                }
                min30 += session->stats.minavgs[minno];
                if (j < 15)
                {
                    min15 += session->stats.minavgs[minno];
                }
                if (j < 10)
                {
                    min10 += session->stats.minavgs[minno];
                }
                if (j < 5)
                {
                    min5 += session->stats.minavgs[minno];
                }
            }
            min30 /= 30.0;
            min15 /= 15.0;
            min10 /= 10.0;
            min5 /= 5.0;
            dcb_printf(dcb,
                       "\t\tServer-id:                               %d\n",
                       session->serverid);
            if (session->hostname)
            {
                dcb_printf(dcb,
                           "\t\tHostname:                                %s\n", session->hostname);
            }
            if (session->uuid)
            {
                dcb_printf(dcb, "\t\tSlave UUID:                              %s\n", session->uuid);
            }
            dcb_printf(dcb,
                       "\t\tSlave_host_port:                         [%s]:%d\n",
                       session->dcb->remote, dcb_get_port(session->dcb));
            dcb_printf(dcb,
                       "\t\tUsername:                                %s\n",
                       session->dcb->user);
            dcb_printf(dcb,
                       "\t\tSlave DCB:                               %p\n",
                       session->dcb);
            if (session->dcb->ssl)
            {
                dcb_printf(dcb,
                           "\t\tSlave connected with SSL:                %s\n",
                           session->dcb->ssl_state == SSL_ESTABLISHED ?
                           "Established" : "Not connected yet");
            }
            dcb_printf(dcb,
                       "\t\tNext Sequence No:                        %d\n",
                       session->seqno);
            dcb_printf(dcb,
                       "\t\tState:                                   %s\n",
                       blrs_states[session->state]);
            dcb_printf(dcb,
                       "\t\tBinlog file:                             %s\n",
                       session->binlogfile);
            dcb_printf(dcb,
                       "\t\tBinlog position:                         %u\n",
                       session->binlog_pos);
            if (session->nocrc)
            {
                dcb_printf(dcb,
                           "\t\tMaster Binlog CRC:                       None\n");
            }
            dcb_printf(dcb,
                       "\t\tNo. requests:                            %u\n",
                       session->stats.n_requests);
            dcb_printf(dcb,
                       "\t\tNo. events sent:                         %u\n",
                       session->stats.n_events);
            dcb_printf(dcb,
                       "\t\tNo. bytes sent:                          %lu\n",
                       session->stats.n_bytes);
            dcb_printf(dcb,
                       "\t\tNo. bursts sent:                         %u\n",
                       session->stats.n_bursts);
            dcb_printf(dcb,
                       "\t\tNo. transitions to follow mode:          %u\n",
                       session->stats.n_bursts);
            if (router_inst->send_slave_heartbeat)
            {
                dcb_printf(dcb,
                           "\t\tHeartbeat period (seconds):              %d\n",
                           session->heartbeat);
            }

            minno = session->stats.minno - 1;
            if (minno == -1)
            {
                minno += BLR_NSTATS_MINUTES;
            }
            dcb_printf(dcb, "\t\tNumber of binlog events per minute\n");
            dcb_printf(dcb, "\t\tCurrent        5        10       15       30 Min Avg\n");
            dcb_printf(dcb, "\t\t %6d  %8.1f %8.1f %8.1f %8.1f\n",
                       session->stats.minavgs[minno], min5, min10,
                       min15, min30);
            dcb_printf(dcb, "\t\tNo. flow control:                        %u\n",
                       session->stats.n_flows);
            dcb_printf(dcb, "\t\tNo. up to date:                          %u\n",
                       session->stats.n_upd);
            dcb_printf(dcb, "\t\tNo. of drained cbs                       %u\n",
                       session->stats.n_dcb);
            dcb_printf(dcb, "\t\tNo. of failed reads                      %u\n",
                       session->stats.n_failed_read);

#ifdef DETAILED_DIAG
            dcb_printf(dcb, "\t\tNo. of nested distribute events          %u\n",
                       session->stats.n_overrun);
            dcb_printf(dcb, "\t\tNo. of distribute action 1               %u\n",
                       session->stats.n_actions[0]);
            dcb_printf(dcb, "\t\tNo. of distribute action 2               %u\n",
                       session->stats.n_actions[1]);
            dcb_printf(dcb, "\t\tNo. of distribute action 3               %u\n",
                       session->stats.n_actions[2]);
#endif
            if (session->lastEventTimestamp
                && router_inst->lastEventTimestamp && session->lastEventReceived != HEARTBEAT_EVENT)
            {
                unsigned long seconds_behind;
                time_t  session_last_event = (time_t)session->lastEventTimestamp;

                if (router_inst->lastEventTimestamp > session->lastEventTimestamp)
                {
                    seconds_behind  = router_inst->lastEventTimestamp - session->lastEventTimestamp;
                }
                else
                {
                    seconds_behind = 0;
                }

                localtime_r(&session_last_event, &tm);
                asctime_r(&tm, buf);
                dcb_printf(dcb, "\t\tLast binlog event timestamp              %u, %s",
                           session->lastEventTimestamp, buf);
                dcb_printf(dcb, "\t\tSeconds behind master                    %lu\n",
                           seconds_behind);
            }

            if (session->state == 0)
            {
                dcb_printf(dcb, "\t\tSlave_mode:                              connected\n");
            }
            else
            {
                if ((session->cstate & CS_WAIT_DATA) == CS_WAIT_DATA)
                {
                    dcb_printf(dcb, "\t\tSlave_mode:                              wait-for-data\n");
                }
                else
                {
                    dcb_printf(dcb, "\t\tSlave_mode:                              catchup. %s%s\n",
                               ((session->cstate & CS_EXPECTCB) == 0 ? "" :
                                "Waiting for DCB queue to drain."),
                               ((session->cstate & CS_BUSY) == 0 ? "" :
                                " Busy in slave catchup."));
                }
            }
#if SPINLOCK_PROFILE
            dcb_printf(dcb, "\tSpinlock statistics (catch_lock):\n");
            spinlock_stats(&session->catch_lock, spin_reporter, dcb);
            dcb_printf(dcb, "\tSpinlock statistics (rses_lock):\n");
            spinlock_stats(&session->rses_lock, spin_reporter, dcb);
#endif
            dcb_printf(dcb, "\t\t--------------------\n\n");
            session = session->next;
        }
        spinlock_release(&router_inst->lock);
    }
}

/**
 * Display router diagnostics
 *
 * @param instance  Instance of the router
 */
static json_t* diagnostics_json(const MXS_ROUTER *router)
{
    ROUTER_INSTANCE *router_inst = (ROUTER_INSTANCE *)router;
    int minno = 0;
    double min5, min10, min15, min30;
    char buf[40];
    struct tm tm;

    json_t* rval = json_object();

    minno = router_inst->stats.minno;
    min30 = 0.0;
    min15 = 0.0;
    min10 = 0.0;
    min5 = 0.0;
    for (int j = 0; j < BLR_NSTATS_MINUTES; j++)
    {
        minno--;
        if (minno < 0)
        {
            minno += BLR_NSTATS_MINUTES;
        }
        min30 += router_inst->stats.minavgs[minno];
        if (j < 15)
        {
            min15 += router_inst->stats.minavgs[minno];
        }
        if (j < 10)
        {
            min10 += router_inst->stats.minavgs[minno];
        }
        if (j < 5)
        {
            min5 += router_inst->stats.minavgs[minno];
        }
    }
    min30 /= 30.0;
    min15 /= 15.0;
    min10 /= 10.0;
    min5 /= 5.0;

    /* SSL options */
    if (router_inst->ssl_enabled)
    {
        json_t* obj = json_object();

        json_object_set_new(obj, "ssl_ca_cert",
                            json_string(router_inst->service->dbref->server->server_ssl->ssl_ca_cert));
        json_object_set_new(obj, "ssl_cert", json_string(router_inst->service->dbref->server->server_ssl->ssl_cert));
        json_object_set_new(obj, "ssl_key", json_string(router_inst->service->dbref->server->server_ssl->ssl_key));
        json_object_set_new(obj, "ssl_version",
                            json_string(router_inst->ssl_version ? router_inst->ssl_version : "MAX"));

        json_object_set_new(rval, "master_ssl", obj);
    }

    /* Binlog Encryption options */
    if (router_inst->encryption.enabled)
    {
        json_t* obj = json_object();

        json_object_set_new(obj, "key", json_string(
                                router_inst->encryption.key_management_filename));
        json_object_set_new(obj, "algorithm", json_string(
                                blr_get_encryption_algorithm(router_inst->encryption.encryption_algorithm)));
        json_object_set_new(obj, "key_length",
                            json_integer(8 * router_inst->encryption.key_len));

        json_object_set_new(rval, "master_encryption", obj);
    }

    json_object_set_new(rval, "master_state", json_string(blrm_states[router_inst->master_state]));

    localtime_r(&router_inst->stats.lastReply, &tm);
    asctime_r(&tm, buf);


    json_object_set_new(rval, "binlogdir", json_string(router_inst->binlogdir));
    json_object_set_new(rval, "heartbeat", json_integer(router_inst->heartbeat));
    json_object_set_new(rval, "master_retry_interval", json_integer(router_inst->retry_interval));
    json_object_set_new(rval, "master_retry_limit", json_integer(router_inst->retry_limit));
    json_object_set_new(rval, "master_retries", json_integer(router_inst->retry_count));
    json_object_set_new(rval, "master_starts", json_integer(router_inst->stats.n_masterstarts));
    json_object_set_new(rval, "master_reconnects", json_integer(router_inst->stats.n_delayedreconnects));
    json_object_set_new(rval, "binlog_name", json_string(router_inst->binlog_name));
    json_object_set_new(rval, "binlog_position", json_integer(router_inst->current_pos));

    if (router_inst->trx_safe)
    {
        if (router_inst->pending_transaction.state != BLRM_NO_TRANSACTION)
        {
            json_object_set_new(rval, "current_trx_position", json_integer(router_inst->binlog_position));
        }
    }

    json_object_set_new(rval, "slaves", json_integer(router_inst->stats.n_slaves));
    json_object_set_new(rval, "session_events", json_integer(router_inst->stats.n_binlogs_ses));
    json_object_set_new(rval, "total_events", json_integer(router_inst->stats.n_binlogs));
    json_object_set_new(rval, "bad_crc_count", json_integer(router_inst->stats.n_badcrc));

    minno = router_inst->stats.minno - 1;
    if (minno == -1)
    {
        minno += BLR_NSTATS_MINUTES;
    }

    json_object_set_new(rval, "events_0", json_real(router_inst->stats.minavgs[minno]));
    json_object_set_new(rval, "events_5", json_real(min5));
    json_object_set_new(rval, "events_10", json_real(min10));
    json_object_set_new(rval, "events_15", json_real(min15));
    json_object_set_new(rval, "events_30", json_real(min30));

    json_object_set_new(rval, "fake_events", json_integer(router_inst->stats.n_fakeevents));

    json_object_set_new(rval, "artificial_events", json_integer(router_inst->stats.n_artificial));

    json_object_set_new(rval, "binlog_errors", json_integer(router_inst->stats.n_binlog_errors));
    json_object_set_new(rval, "binlog_rotates", json_integer(router_inst->stats.n_rotates));
    json_object_set_new(rval, "heartbeat_events", json_integer(router_inst->stats.n_heartbeats));
    json_object_set_new(rval, "events_read", json_integer(router_inst->stats.n_reads));
    json_object_set_new(rval, "residual_packets", json_integer(router_inst->stats.n_residuals));

    double average_packets = router_inst->stats.n_reads != 0 ?
                             ((double)router_inst->stats.n_binlogs / router_inst->stats.n_reads) : 0;

    json_object_set_new(rval, "average_events_per_packets", json_real(average_packets));

    spinlock_acquire(&router_inst->lock);
    if (router_inst->stats.lastReply)
    {
        if (buf[strlen(buf) - 1] == '\n')
        {
            buf[strlen(buf) - 1] = '\0';
        }

        json_object_set_new(rval, "latest_event", json_string(buf));

        if (!router_inst->mariadb10_compat)
        {
            json_object_set_new(rval,
                                "latest_event_type",
                                json_string((router_inst->lastEventReceived <= MAX_EVENT_TYPE) ?
                                            event_names[router_inst->lastEventReceived] :
                                            "unknown"));
        }
        else
        {
            char *ptr = NULL;
            if (router_inst->lastEventReceived <= MAX_EVENT_TYPE)
            {
                ptr = event_names[router_inst->lastEventReceived];
            }
            else
            {
                /* Check MariaDB 10 new events */
                if (router_inst->lastEventReceived >= MARIADB_NEW_EVENTS_BEGIN &&
                    router_inst->lastEventReceived <= MAX_EVENT_TYPE_MARIADB10)
                {
                    ptr = event_names_mariadb10[(router_inst->lastEventReceived - MARIADB_NEW_EVENTS_BEGIN)];
                }
            }


            json_object_set_new(rval, "latest_event_type", json_string((ptr != NULL) ? ptr : "unknown"));

            if (router_inst->mariadb10_gtid &&
                router_inst->last_mariadb_gtid[0])
            {
                json_object_set_new(rval, "latest_gtid", json_string(router_inst->last_mariadb_gtid));
            }
        }

        if (router_inst->lastEventTimestamp)
        {
            time_t last_event = (time_t)router_inst->lastEventTimestamp;
            localtime_r(&last_event, &tm);
            asctime_r(&tm, buf);
            if (buf[strlen(buf) - 1] == '\n')
            {
                buf[strlen(buf) - 1] = '\0';
            }

            json_object_set_new(rval, "latest_event_timestamp", json_string(buf));
        }
    }
    spinlock_release(&router_inst->lock);

    json_object_set_new(rval, "active_logs", json_boolean(router_inst->active_logs));
    json_object_set_new(rval, "reconnect_pending", json_boolean(router_inst->reconnect_pending));

    json_t* ev = json_object();

    for (int i = 0; i <= MAX_EVENT_TYPE; i++)
    {
        json_object_set_new(ev, event_names[i], json_integer(router_inst->stats.events[i]));
    }

    if (router_inst->mariadb10_compat)
    {
        /* Display MariaDB 10 new events */
        for (int i = MARIADB_NEW_EVENTS_BEGIN; i <= MAX_EVENT_TYPE_MARIADB10; i++)
        {
            json_object_set_new(ev, event_names_mariadb10[(i - MARIADB_NEW_EVENTS_BEGIN)],
                                json_integer(router_inst->stats.events[i]));
        }
    }

    json_object_set_new(rval, "event_types", ev);

    if (router_inst->slaves)
    {
        json_t* arr = json_array();
        spinlock_acquire(&router_inst->lock);

        for (ROUTER_SLAVE *session = router_inst->slaves; session; session = session->next)
        {
            json_t* slave = json_object();
            minno = session->stats.minno;
            min30 = 0.0;
            min15 = 0.0;
            min10 = 0.0;
            min5 = 0.0;
            for (int j = 0; j < BLR_NSTATS_MINUTES; j++)
            {
                minno--;
                if (minno < 0)
                {
                    minno += BLR_NSTATS_MINUTES;
                }
                min30 += session->stats.minavgs[minno];
                if (j < 15)
                {
                    min15 += session->stats.minavgs[minno];
                }
                if (j < 10)
                {
                    min10 += session->stats.minavgs[minno];
                }
                if (j < 5)
                {
                    min5 += session->stats.minavgs[minno];
                }
            }
            min30 /= 30.0;
            min15 /= 15.0;
            min10 /= 10.0;
            min5 /= 5.0;

            json_object_set_new(rval, "server_id", json_integer(session->serverid));

            if (session->hostname)
            {
                json_object_set_new(rval, "hostname", json_string(session->hostname));
            }
            if (session->uuid)
            {
                json_object_set_new(rval, "uuid", json_string(session->uuid));
            }

            json_object_set_new(rval, "address", json_string(session->dcb->remote));
            json_object_set_new(rval, "port", json_integer(dcb_get_port(session->dcb)));
            json_object_set_new(rval, "user", json_string(session->dcb->user));
            json_object_set_new(rval, "ssl_enabled", json_boolean(session->dcb->ssl));
            json_object_set_new(rval, "state", json_string(blrs_states[session->state]));
            json_object_set_new(rval, "next_sequence", json_integer(session->seqno));
            json_object_set_new(rval, "binlog_file", json_string(session->binlogfile));
            json_object_set_new(rval, "binlog_pos", json_integer(session->binlog_pos));
            json_object_set_new(rval, "crc", json_boolean(!session->nocrc));

            json_object_set_new(rval, "requests", json_integer(session->stats.n_requests));
            json_object_set_new(rval, "events_sent", json_integer(session->stats.n_events));
            json_object_set_new(rval, "bytes_sent", json_integer(session->stats.n_bytes));
            json_object_set_new(rval, "data_bursts", json_integer(session->stats.n_bursts));

            if (router_inst->send_slave_heartbeat)
            {
                json_object_set_new(rval, "heartbeat_period", json_integer(session->heartbeat));
            }

            minno = session->stats.minno - 1;
            if (minno == -1)
            {
                minno += BLR_NSTATS_MINUTES;
            }

            if (session->lastEventTimestamp
                && router_inst->lastEventTimestamp && session->lastEventReceived != HEARTBEAT_EVENT)
            {
                unsigned long seconds_behind;
                time_t session_last_event = (time_t)session->lastEventTimestamp;

                if (router_inst->lastEventTimestamp > session->lastEventTimestamp)
                {
                    seconds_behind = router_inst->lastEventTimestamp - session->lastEventTimestamp;
                }
                else
                {
                    seconds_behind = 0;
                }

                localtime_r(&session_last_event, &tm);
                asctime_r(&tm, buf);
                trim(buf);
                json_object_set_new(rval, "last_binlog_event_timestamp", json_string(buf));
                json_object_set_new(rval, "seconds_behind_master", json_integer(seconds_behind));
            }

            const char *mode = "connected";

            if (session->state)
            {
                if ((session->cstate & CS_WAIT_DATA) == CS_WAIT_DATA)
                {
                    mode = "wait-for-data";
                }
                else
                {
                    mode = "catchup";
                }
            }

            json_object_set_new(slave, "mode", json_string(mode));

            json_array_append_new(arr, slave);
        }
        spinlock_release(&router_inst->lock);

        json_object_set_new(rval, "slaves", arr);

    }

    return rval;
}

/**
 * Client Reply routine - in this case this is a message from the
 * master server, It should be sent to the state machine that manages
 * master packets as it may be binlog records or part of the registration
 * handshake that takes part during connection establishment.
 *
 *
 * @param       instance        The router instance
 * @param       router_session  The router session
 * @param       master_dcb      The DCB for the connection to the master
 * @param       queue           The GWBUF with reply data
 */
static  void
clientReply(MXS_ROUTER *instance, MXS_ROUTER_SESSION *router_session, GWBUF *queue, DCB *backend_dcb)
{
    ROUTER_INSTANCE *router = (ROUTER_INSTANCE *)instance;

    atomic_add(&router->stats.n_reads, 1);
    blr_master_response(router, queue);
    router->stats.lastReply = time(0);
}

static char *
extract_message(GWBUF *errpkt)
{
    char *rval;
    int len;

    len = EXTRACT24(errpkt->start);
    if ((rval = (char *)MXS_MALLOC(len)) == NULL)
    {
        return NULL;
    }
    memcpy(rval, (char *)(errpkt->start) + 7, 6);
    rval[6] = ' ';
    /* message size is len - (1 byte field count + 2 bytes errno + 6 bytes status) */
    memcpy(&rval[7], (char *)(errpkt->start) + 13, len - 9);
    rval[len - 2] = 0;
    return rval;
}



/**
 * Error Reply routine
 *
 * The routine will reply to client errors and/or closing the session
 * or try to open a new backend connection.
 *
 * @param       instance        The router instance
 * @param       router_session  The router session
 * @param       message         The error message to reply
 * @param       backend_dcb     The backend DCB
 * @param       action      The action: ERRACT_NEW_CONNECTION or ERRACT_REPLY_CLIENT
 * @param   succp       Result of action: true iff router can continue
 *
 */
static void
errorReply(MXS_ROUTER *instance,
           MXS_ROUTER_SESSION *router_session,
           GWBUF *message,
           DCB *backend_dcb,
           mxs_error_action_t action,
           bool *succp)
{
    ss_dassert(backend_dcb->dcb_role == DCB_ROLE_BACKEND_HANDLER);
    ROUTER_INSTANCE *router = (ROUTER_INSTANCE *)instance;
    int error;
    socklen_t len;
    char msg[MXS_STRERROR_BUFLEN + 1 + 5] = "";
    char *errmsg;
    unsigned long mysql_errno;

    mysql_errno = (unsigned long) extract_field(((uint8_t *)GWBUF_DATA(message) + 5), 16);
    errmsg = extract_message(message);

    if (action == ERRACT_REPLY_CLIENT)
    {
        /** Check router state and set errno and message */
        if (router->master_state != BLRM_SLAVE_STOPPED)
        {
            /* Authentication failed: stop replication */
            if (router->master_state == BLRM_TIMESTAMP)
            {
                spinlock_acquire(&router->lock);
                /* set io error message */
                if (router->m_errmsg)
                {
                    free(router->m_errmsg);
                }
                router->m_errmsg = mxs_strdup("#28000 Authentication with master server failed");
                /* set mysql_errno */
                router->m_errno = 1045;

                /* Stop replication */
                router->master_state = BLRM_SLAVE_STOPPED;
                spinlock_release(&router->lock);

                /* Force backend DCB close */
                dcb_close(backend_dcb);

                /* Force Fake Client DCB close */
                if (router->client)
                {
                    dcb_close(router->client);
                    router->client = NULL;
                }

                MXS_ERROR("%s: Master connection error %lu '%s' in state '%s', "
                          "%s while connecting to master [%s]:%d. Replication is stopped.",
                          router->service->name, router->m_errno, router->m_errmsg,
                          blrm_states[BLRM_TIMESTAMP], msg,
                          router->service->dbref->server->name,
                          router->service->dbref->server->port);
            }
        }
        if (errmsg)
        {
            MXS_FREE(errmsg);
        }

        *succp = true;
        return;
    }

    len = sizeof(error);
    if (router->master &&
        getsockopt(router->master->fd, SOL_SOCKET, SO_ERROR, &error, &len) == 0 &&
        error != 0)
    {
        sprintf(msg, "%s, ", mxs_strerror(error));
    }
    else
    {
        strcpy(msg, "");
    }

    /** Check router state and set errno and message */
    if (router->master_state != BLRM_SLAVE_STOPPED)
    {
        spinlock_acquire(&router->lock);
        /* set mysql_errno */
        router->m_errno = mysql_errno;

        /* set io error message */
        if (router->m_errmsg)
        {
            MXS_FREE(router->m_errmsg);
        }
        router->m_errmsg = MXS_STRDUP_A(errmsg);
        spinlock_release(&router->lock);

        MXS_ERROR("%s: Master connection error %lu '%s' in state '%s', "
                  "%sattempting reconnect to master [%s]:%d",
                  router->service->name, mysql_errno, errmsg,
                  blrm_states[router->master_state], msg,
                  router->service->dbref->server->name,
                  router->service->dbref->server->port);
    }
    else
    {
        /* Stopped state, no reconnection */
        MXS_INFO("%s: Master connection has been closed. State is '%s', "
                 "%snot retrying a new connection to master [%s]:%d",
                 router->service->name,
                 blrm_states[router->master_state], msg,
                 router->service->dbref->server->name,
                 router->service->dbref->server->port);
    }

    if (errmsg)
    {
        MXS_FREE(errmsg);
    }
    *succp = true;

    /* Force Backend DCB close */
    if (backend_dcb == router->master)
    {
        router->master = NULL;
    }
    dcb_close(backend_dcb);

    /* Force Fake Client DCB close */
    if (router->client)
    {
        dcb_close(router->client);
        router->client = NULL;
    }

    MXS_NOTICE("%s: Master %s disconnected after %ld seconds. "
               "%lu events read.",
               router->service->name, router->service->dbref->server->name,
               time(0) - router->connect_time, router->stats.n_binlogs_ses);
    blr_master_reconnect(router);
}

/** to be inline'd */
/**
 * @node Acquires lock to router client session if it is not closed.
 *
 * Parameters:
 * @param rses - in, use
 *
 *
 * @return true if router session was not closed. If return value is true
 * it means that router is locked, and must be unlocked later. False, if
 * router was closed before lock was acquired.
 *
 *
 * @details (write detailed description here)
 *
 */
static bool rses_begin_locked_router_action(ROUTER_SLAVE *rses)
{
    bool succp = false;

    CHK_CLIENT_RSES(rses);

    spinlock_acquire(&rses->rses_lock);
    succp = true;

    return succp;
}

/** to be inline'd */
/**
 * @node Releases router client session lock.
 *
 * Parameters:
 * @param rses - <usage>
 *          <description>
 *
 * @return void
 *
 *
 * @details (write detailed description here)
 *
 */
static void rses_end_locked_router_action(ROUTER_SLAVE *rses)
{
    CHK_CLIENT_RSES(rses);
    spinlock_release(&rses->rses_lock);
}


static uint64_t getCapabilities(MXS_ROUTER* instance)
{
    return RCAP_TYPE_NONE;
}

/**
 * The stats gathering function called from the housekeeper so that we
 * can get timed averages of binlog records shippped
 *
 * @param inst  The router instance
 */
static void
stats_func(void *inst)
{
    ROUTER_INSTANCE *router = (ROUTER_INSTANCE *)inst;
    ROUTER_SLAVE *slave;

    router->stats.minavgs[router->stats.minno++] = router->stats.n_binlogs - router->stats.lastsample;
    router->stats.lastsample = router->stats.n_binlogs;
    if (router->stats.minno == BLR_NSTATS_MINUTES)
    {
        router->stats.minno = 0;
    }

    spinlock_acquire(&router->lock);
    slave = router->slaves;
    while (slave)
    {
        slave->stats.minavgs[slave->stats.minno++] = slave->stats.n_events - slave->stats.lastsample;
        slave->stats.lastsample = slave->stats.n_events;
        if (slave->stats.minno == BLR_NSTATS_MINUTES)
        {
            slave->stats.minno = 0;
        }
        slave = slave->next;
    }
    spinlock_release(&router->lock);
}

/**
 * Return some basic statistics from the router in response to a COM_STATISTICS
 * request.
 *
 * @param router    The router instance
 * @param slave     The "slave" connection that requested the statistics
 * @param queue     The statistics request
 *
 * @return non-zero on sucessful send
 */
int
blr_statistics(ROUTER_INSTANCE *router, ROUTER_SLAVE *slave, GWBUF *queue)
{
    char result[BLRM_COM_STATISTICS_SIZE + 1] = "";
    uint8_t *ptr;
    GWBUF *ret;
    unsigned long len;

    snprintf(result, BLRM_COM_STATISTICS_SIZE,
             "Uptime: %u  Threads: %u  Events: %u  Slaves: %u  Master State: %s",
             (unsigned int)(time(0) - router->connect_time),
             (unsigned int)config_threadcount(),
             (unsigned int)router->stats.n_binlogs_ses,
             (unsigned int)router->stats.n_slaves,
             blrm_states[router->master_state]);
    if ((ret = gwbuf_alloc(4 + strlen(result))) == NULL)
    {
        return 0;
    }
    len = strlen(result);
    ptr = GWBUF_DATA(ret);
    *ptr++ = len & 0xff;
    *ptr++ = (len & 0xff00) >> 8;
    *ptr++ = (len & 0xff0000) >> 16;
    *ptr++ = 1;
    memcpy(ptr, result, len);

    return MXS_SESSION_ROUTE_REPLY(slave->dcb->session, ret);
}

/**
 * Respond to a COM_PING command
 *
 * @param router    The router instance
 * @param slave     The "slave" connection that requested the ping
 * @param queue     The ping request
 */
int
blr_ping(ROUTER_INSTANCE *router, ROUTER_SLAVE *slave, GWBUF *queue)
{
    uint8_t *ptr;
    GWBUF *ret;

    if ((ret = gwbuf_alloc(5)) == NULL)
    {
        return 0;
    }
    ptr = GWBUF_DATA(ret);
    *ptr++ = 0x01;
    *ptr++ = 0;
    *ptr++ = 0;
    *ptr++ = 1;
    *ptr = 0;       // OK

    return MXS_SESSION_ROUTE_REPLY(slave->dcb->session, ret);
}



/**
 * mysql_send_custom_error
 *
 * Send a MySQL protocol Generic ERR message, to the dcb
 *
 * @param dcb Owner_Dcb Control Block for the connection to which the error message is sent
 * @param packet_number
 * @param in_affected_rows
 * @param msg       Message to send
 * @param statemsg  MySQL State message
 * @param errcode   MySQL Error code
 * @return 1 Non-zero if data was sent
 *
 */
int
blr_send_custom_error(DCB *dcb,
                      int packet_number,
                      int affected_rows,
                      const char *msg,
                      char *statemsg,
                      unsigned int errcode)
{
    uint8_t *outbuf = NULL;
    uint32_t mysql_payload_size = 0;
    uint8_t mysql_packet_header[4];
    uint8_t *mysql_payload = NULL;
    uint8_t field_count = 0;
    uint8_t mysql_err[2];
    uint8_t mysql_statemsg[6];
    unsigned int mysql_errno = 0;
    const char *mysql_error_msg = NULL;
    const char *mysql_state = NULL;
    GWBUF *errbuf = NULL;

    if (errcode == 0)
    {
        mysql_errno = 1064;
    }
    else
    {
        mysql_errno = errcode;
    }

    mysql_error_msg = "An errorr occurred ...";
    if (statemsg == NULL)
    {
        mysql_state = "42000";
    }
    else
    {
        mysql_state = statemsg;
    }

    field_count = 0xff;
    gw_mysql_set_byte2(mysql_err, mysql_errno);
    mysql_statemsg[0] = '#';
    memcpy(mysql_statemsg + 1, mysql_state, 5);

    if (msg != NULL)
    {
        mysql_error_msg = msg;
    }

    mysql_payload_size = sizeof(field_count) +
                         sizeof(mysql_err) +
                         sizeof(mysql_statemsg) +
                         strlen(mysql_error_msg);

    /** allocate memory for packet header + payload */
    errbuf = gwbuf_alloc(sizeof(mysql_packet_header) + mysql_payload_size);
    ss_dassert(errbuf != NULL);

    if (errbuf == NULL)
    {
        return 0;
    }
    outbuf = GWBUF_DATA(errbuf);

    /** write packet header and packet number */
    gw_mysql_set_byte3(mysql_packet_header, mysql_payload_size);
    mysql_packet_header[3] = packet_number;

    /** write header */
    memcpy(outbuf, mysql_packet_header, sizeof(mysql_packet_header));

    mysql_payload = outbuf + sizeof(mysql_packet_header);

    /** write field */
    memcpy(mysql_payload, &field_count, sizeof(field_count));
    mysql_payload = mysql_payload + sizeof(field_count);

    /** write errno */
    memcpy(mysql_payload, mysql_err, sizeof(mysql_err));
    mysql_payload = mysql_payload + sizeof(mysql_err);

    /** write sqlstate */
    memcpy(mysql_payload, mysql_statemsg, sizeof(mysql_statemsg));
    mysql_payload = mysql_payload + sizeof(mysql_statemsg);

    /** write error message */
    memcpy(mysql_payload, mysql_error_msg, strlen(mysql_error_msg));

    return MXS_SESSION_ROUTE_REPLY(dcb->session, errbuf);
}

/**
 * Config item handler for the ini file reader
 *
 * @param userdata      The config context element
 * @param section       The config file section
 * @param name          The Parameter name
 * @param value         The Parameter value
 * @return zero on error
 */

static int
blr_handler_config(void *userdata, const char *section, const char *name, const char *value)
{
    ROUTER_INSTANCE *inst = (ROUTER_INSTANCE *) userdata;
    SERVICE *service;

    service = inst->service;

    if (strcasecmp(section, "binlog_configuration") == 0)
    {
        return blr_handle_config_item(name, value, inst);
    }
    else
    {
        MXS_ERROR("master.ini has an invalid section [%s], it should be [binlog_configuration]. "
                  "Service %s",
                  section,
                  service->name);

        return 0;
    }
}

/**
 * Configuration handler for items in the [binlog_configuration] section
 *
 * @param name  The item name
 * @param value The item value
 * @param inst  The current router instance
 * @return 0 on error
 */
static  int
blr_handle_config_item(const char *name, const char *value, ROUTER_INSTANCE *inst)
{
    SERVICE *service;
    char *ssl_cert;
    char *ssl_key;
    char *ssl_ca_cert;
    SERVER *backend_server;

    service = inst->service;

    backend_server = service->dbref->server;

    if (strcmp(name, "master_host") == 0)
    {
        server_update_address(service->dbref->server, (char *)value);
    }
    else if (strcmp(name, "master_port") == 0)
    {
        server_update_port(service->dbref->server, (short)atoi(value));
    }
    else if (strcmp(name, "filestem") == 0)
    {
        MXS_FREE(inst->fileroot);
        inst->fileroot = MXS_STRDUP_A(value);
    }
    else if (strcmp(name, "master_user") == 0)
    {
        if (inst->user)
        {
            MXS_FREE(inst->user);
        }
        inst->user = MXS_STRDUP_A(value);
    }
    else if (strcmp(name, "master_password") == 0)
    {
        if (inst->password)
        {
            MXS_FREE(inst->password);
        }
        inst->password = MXS_STRDUP_A(value);
    }
    /** Checl for SSL options */
    else if (strcmp(name, "master_ssl") == 0)
    {
        inst->ssl_enabled = config_truth_value((char*)value);
    }
    else if (strcmp(name, "master_ssl_ca") == 0)
    {
        MXS_FREE(backend_server->server_ssl->ssl_ca_cert);
        backend_server->server_ssl->ssl_ca_cert = value ? MXS_STRDUP_A(value) : NULL;
        MXS_FREE(inst->ssl_ca);
        inst->ssl_ca = value ? MXS_STRDUP_A(value) : NULL;
    }
    else if (strcmp(name, "master_ssl_cert") == 0)
    {
        MXS_FREE(backend_server->server_ssl->ssl_cert);
        backend_server->server_ssl->ssl_cert = value ? MXS_STRDUP_A(value) : NULL;
        MXS_FREE(inst->ssl_cert);
        inst->ssl_cert = value ? MXS_STRDUP_A(value) : NULL;
    }
    else if (strcmp(name, "master_ssl_key") == 0)
    {
        MXS_FREE(backend_server->server_ssl->ssl_key);
        backend_server->server_ssl->ssl_key = value ? MXS_STRDUP_A(value) : NULL;
        MXS_FREE(inst->ssl_key);
        inst->ssl_key = value ? MXS_STRDUP_A(value) : NULL;
    }
    else if (strcmp(name, "master_ssl_version") == 0 || strcmp(name, "master_tls_version") == 0)
    {
        if (value)
        {
            if (listener_set_ssl_version(backend_server->server_ssl, (char *)value) != 0)
            {
                MXS_ERROR("Found unknown optional parameter value for 'ssl_version' for"
                          " service '%s': %s, ignoring it.",
                          inst->service->name,
                          value);
            }
            else
            {
                inst->ssl_version = MXS_STRDUP_A(value);
            }
        }
    }
    /* Connect options */
    else if (strcmp(name, "master_heartbeat_period") == 0)
    {
        int new_val = atol((char *)value);
        if (new_val < 0)
        {
            MXS_WARNING("Found invalid 'master_heartbeat_period' value"
                        " for service '%s': %s, ignoring it.",
                        inst->service->name,
                        value);
        }
        else
        {
            if (inst->heartbeat > 0 && new_val == 0)
            {
                blr_log_disabled_heartbeat(inst);
            }
            inst->heartbeat = new_val;
        }
    }
    else if (strcmp(name, "master_connect_retry") == 0)
    {
        int new_val = atol((char *)value);
        if (new_val <= 0)
        {
            MXS_WARNING("Found invalid 'master_connect_retry' value"
                        " for service '%s': %s, ignoring it.",
                        inst->service->name,
                        value);
        }
        else
        {
            inst->retry_interval = new_val;
        }
    }
    else
    {
        return 0;
    }

    return 1;
}

/**
 * Extract a numeric field from a packet of the specified number of bits
 *
 * @param src   The raw packet source
 * @param birs  The number of bits to extract (multiple of 8)
 */
uint32_t
extract_field(uint8_t *src, int bits)
{
    uint32_t rval = 0, shift = 0;

    while (bits > 0)
    {
        rval |= (*src++) << shift;
        shift += 8;
        bits -= 8;
    }
    return rval;
}

/**
 * Check whether current binlog is valid.
 * In case of errors BLR_SLAVE_STOPPED state is set
 * If a partial transaction is found
 * inst->binlog_position is set the pos where it started
 *
 * @param router    The router instance
 * @return      1 on success, 0 on failure
 */
/** 1 is succes, 0 is faulure */
static int blr_check_binlog(ROUTER_INSTANCE *router)
{
    int n;

    /** blr_read_events_all() may set master_state
     * to BLR_SLAVE_STOPPED state in case of found errors.
     * In such conditions binlog file is NOT truncated and
     * router state is set to BLR_SLAVE_STOPPED
     * Last commited pos is set for both router->binlog_position
     * and router->current_pos.
     *
     * If an open transaction is detected at pos XYZ
     * inst->binlog_position will be set to XYZ while
     * router->current_pos is the last event found.
     */

    n = blr_read_events_all_events(router, NULL, 0);

    MXS_DEBUG("blr_read_events_all_events() ret = %i\n", n);

    if (n != 0)
    {
        char msg_err[BINLOG_ERROR_MSG_LEN + 1] = "";
        router->master_state = BLRM_SLAVE_STOPPED;

        snprintf(msg_err, BINLOG_ERROR_MSG_LEN, "Error found in binlog %s. Safe pos is %lu",
                 router->binlog_name,
                 router->binlog_position);
        /* set mysql_errno */
        if (!router->m_errno)
        {
            router->m_errno = 2032;
        }

        /* set io error message */
        router->m_errmsg = MXS_STRDUP_A(msg_err);

        /* set last_safe_pos */
        router->last_safe_pos = router->binlog_position;

        MXS_ERROR("Error found in binlog file %s. Safe starting pos is %lu",
                  router->binlog_name,
                  router->binlog_position);

        return 0;
    }
    else
    {
        return 1;
    }
}


/**
 * Return last event description
 *
 * @param router    The router instance
 * @return      The event description or NULL
 */
char *
blr_last_event_description(ROUTER_INSTANCE *router)
{
    char *event_desc = NULL;

    if (!router->mariadb10_compat)
    {
        if (router->lastEventReceived <= MAX_EVENT_TYPE)
        {
            event_desc = event_names[router->lastEventReceived];
        }
    }
    else
    {
        if (router->lastEventReceived <= MAX_EVENT_TYPE)
        {
            event_desc = event_names[router->lastEventReceived];
        }
        else
        {
            /* Check MariaDB 10 new events */
            if (router->lastEventReceived >= MARIADB_NEW_EVENTS_BEGIN &&
                router->lastEventReceived <= MAX_EVENT_TYPE_MARIADB10)
            {
                event_desc = event_names_mariadb10[(router->lastEventReceived - MARIADB_NEW_EVENTS_BEGIN)];
            }
        }
    }

    return event_desc;
}

/**
 * Return the event description
 *
 * @param router    The router instance
 * @param event     The current event
 * @return      The event description or NULL
 */
char *
blr_get_event_description(ROUTER_INSTANCE *router, uint8_t event)
{
    char *event_desc = NULL;

    if (!router->mariadb10_compat)
    {
        if (event <= MAX_EVENT_TYPE)
        {
            event_desc = event_names[event];
        }
    }
    else
    {
        if (event <= MAX_EVENT_TYPE)
        {
            event_desc = event_names[event];
        }
        else
        {
            /* Check MariaDB 10 new events */
            if (event >= MARIADB_NEW_EVENTS_BEGIN &&
                event <= MAX_EVENT_TYPE_MARIADB10)
            {
                event_desc = event_names_mariadb10[(event - MARIADB_NEW_EVENTS_BEGIN)];
            }
        }
    }

    return event_desc;
}

/**
 * Free SSL struct in server struct
 *
 * @param inst   The router instance
 */
void
blr_free_ssl_data(ROUTER_INSTANCE *inst)
{
    SSL_LISTENER *server_ssl;

    if (inst->service->dbref->server->server_ssl)
    {
        server_ssl = inst->service->dbref->server->server_ssl;

        /* Free SSL struct */
        /* Note: SSL struct in server should be freed by server_free() */
        MXS_FREE(server_ssl->ssl_key);
        MXS_FREE(server_ssl->ssl_ca_cert);
        MXS_FREE(server_ssl->ssl_cert);
        MXS_FREE(inst->service->dbref->server->server_ssl);
        inst->service->dbref->server->server_ssl = NULL;
    }
}

/**
 * destroy binlog server instance
 *
 * @param service   The service this router instance belongs to
 */
static void
destroyInstance(MXS_ROUTER *instance)
{
    ROUTER_INSTANCE *inst = (ROUTER_INSTANCE *) instance;

    MXS_DEBUG("Destroying instance of router %s for service %s",
              inst->service->routerModule, inst->service->name);

    /* Check whether master connection is active */
    if (inst->master)
    {
        if (inst->master->fd != -1 && inst->master->state == DCB_STATE_POLLING)
        {
            blr_master_close(inst);
        }
    }

    spinlock_acquire(&inst->lock);

    if (inst->master_state != BLRM_UNCONFIGURED)
    {
        inst->master_state = BLRM_SLAVE_STOPPED;
    }

    spinlock_release(&inst->lock);

    if (inst->client)
    {
        if (inst->client->state == DCB_STATE_POLLING)
        {
            dcb_close(inst->client);
            inst->client = NULL;
        }
    }

    MXS_INFO("%s is being stopped by MaxScale shudown. Disconnecting from master [%s]:%d, "
             "read up to log %s, pos %lu, transaction safe pos %lu",
             inst->service->name,
             inst->service->dbref->server->name,
             inst->service->dbref->server->port,
             inst->binlog_name, inst->current_pos, inst->binlog_position);

    if (inst->trx_safe &&
        inst->pending_transaction.state > BLRM_NO_TRANSACTION)
    {
        MXS_WARNING("%s stopped by shutdown: detected mid-transaction in binlog file %s, "
                    "pos %lu, incomplete transaction starts at pos %lu",
                    inst->service->name, inst->binlog_name, inst->current_pos, inst->binlog_position);
    }

    /* Close GTID maps database */
    sqlite3_close_v2(inst->gtid_maps);
}

/**
 * Return the the value from hexadecimal digit
 *
 * @param c    Then hex char
 * @return     The numeric value
 */
unsigned int from_hex(char c)
{
    return c <= '9' ? c - '0' : tolower(c) - 'a' + 10;
}

/**
 * Parse a buffer of HEX data
 *
 * An encryption Key and its len are stored
 * in router->encryption struct
 *
 * @param buffer    A buffer of bytes, in hex format
 * @param nline     The line number in the key file
 * @param router    The router instance
 * @return          true on success and false on error
 */
bool blr_extract_key(const char *buffer, int nline, ROUTER_INSTANCE *router)
{
    char *p = (char *)buffer;
    int length = 0;
    uint8_t *key = (uint8_t *)router->encryption.key_value;

    while (isspace(*p) && *p != '\n')
    {
        p++;
    }

    /* Skip comments */
    if (*p == '#')
    {
        return false;
    }

    unsigned int id = strtoll(p, &p, 10);

    /* key range is 1 .. 255 */
    if (id < 1 || id > 255)
    {
        MXS_WARNING("Invalid Key Id (values 1..255) found in file %s. Line %d, index 0.",
                    router->encryption.key_management_filename,
                    nline);
        return false;
    }

    /* Continue only if read id is BINLOG_SYSTEM_DATA_CRYPTO_SCHEME (value is 1) */
    if (id != BINLOG_SYSTEM_DATA_CRYPTO_SCHEME)
    {
        return false;
    }

    /* Look for ';' separator */
    if (*p != ';')
    {
        MXS_ERROR("Syntax error in Encryption Key file at line %d, index %lu. File %s",
                  nline,
                  p - buffer,
                  router->encryption.key_management_filename);
        return false;
    }

    p++;

    /* Now read the hex data */

    while (isxdigit(p[0]) && isxdigit(p[1]) && length <= BINLOG_AES_MAX_KEY_LEN)
    {
        key[length++] =  from_hex(p[0]) * 16 + from_hex(p[1]);
        p += 2;
    }

    if (isxdigit(*p) ||
        (length != 16 && length != 24 && length != 32))
    {
        MXS_ERROR("Found invalid Encryption Key at line %d, index %lu. File %s",
                  nline,
                  p - buffer,
                  router->encryption.key_management_filename);
        return false;
    }

    router->encryption.key_len = length;

    return true;
}

/**
 * Read the encryption key form a file
 *
 * The key must be written in HEX format
 *
 * @param router    The router instance
 * @return          false on error and true on success
 */
bool blr_get_encryption_key(ROUTER_INSTANCE *router)
{
    if (router->encryption.key_management_filename == NULL)
    {
        MXS_ERROR("Service %s, encryption key is not set. "
                  "Please specify key filename with 'encryption_key_file'",
                  router->service->name);
        return false;
    }
    else
    {
        int ret;
        memset(router->encryption.key_value, '\0', sizeof(router->encryption.key_value));

        /* Parse key file */
        if (blr_parse_key_file(router) == 0)
        {
            /* Success */
            router->encryption.key_id = BINLOG_SYSTEM_DATA_CRYPTO_SCHEME;
            return true;
        }
    }

    return false;
}

/**
 * Read encryotion key(s) from a file
 *
 * The file could be the MariaDB 10.1 file_key_management_filename
 * where the keys are not encrypted or it could be a file
 * with a single line containing the key id 1
 *
 * @param router    The router instance
 * @return          0 on success (key id 1 found), -1 on errors
 *                  or the number or read lines if key id was not found
 */
int blr_parse_key_file(ROUTER_INSTANCE *router)
{
    char *line = NULL;
    size_t linesize = 0;
    ssize_t linelen;
    bool found_keyid = false;
    int n_lines = 0;
    FILE *file = fopen(router->encryption.key_management_filename, "r");

    if (!file)
    {
        MXS_ERROR("Failed to open KEY file '%s': %s",
                  router->encryption.key_management_filename,
                  mxs_strerror(errno));
        return -1;
    }

    /* Read all lines from the key_file */
    while ((linelen = getline(&line, &linesize, file)) != -1)
    {
        n_lines++;

        /* Parse buffer for key id = 1*/
        if (blr_extract_key(line, n_lines, router))
        {
            router->encryption.key_id = BINLOG_SYSTEM_DATA_CRYPTO_SCHEME;
            found_keyid = true;
            break;
        }
    }

    MXS_FREE(line);

    fclose(file);

    /* Check result */
    if (n_lines == 0)
    {
        MXS_ERROR("KEY file '%s' has no lines.",
                  router->encryption.key_management_filename);
        return -1;
    }

    if (!found_keyid)
    {
        MXS_ERROR("No Key with Id = 1 has been found in file %s. Read %d lines.",
                  router->encryption.key_management_filename,
                  n_lines);
        return n_lines;
    }
    else
    {
        return 0;
    }
}

/**
 * Create / Open R/W GTID maps database
 *
 */
static bool blr_open_gtid_maps_storage(ROUTER_INSTANCE *inst)
{
    char dbpath[PATH_MAX + 1];
    snprintf(dbpath, sizeof(dbpath), "/%s/%s",
             inst->binlogdir, GTID_MAPS_DB);

    /* Open/Create the GTID maps database */
    if (sqlite3_open_v2(dbpath,
                        &inst->gtid_maps,
                        SQLITE_OPEN_READWRITE | SQLITE_OPEN_CREATE,
                        NULL) != SQLITE_OK)
    {
        MXS_ERROR("Failed to open GTID maps SQLite database '%s': %s", dbpath,
                  sqlite3_errmsg(inst->gtid_maps));
        return false;
    }

    char* errmsg;
    /* Create the gtid_maps table */
    int rc = sqlite3_exec(inst->gtid_maps,
                          "BEGIN;"
                          "CREATE TABLE IF NOT EXISTS gtid_maps("
                          "id INTEGER PRIMARY KEY AUTOINCREMENT, "
                          "rep_domain INT, "
                          "server_id INT, "
                          "sequence BIGINT, "
                          "binlog_file VARCHAR(255), "
                          "start_pos BIGINT, "
                          "end_pos BIGINT);"
                          "CREATE UNIQUE INDEX IF NOT EXISTS gtid_index "
                          "ON gtid_maps(rep_domain, server_id, sequence, binlog_file);"
                          "COMMIT;",
                          NULL, NULL, &errmsg);
    if (rc != SQLITE_OK)
    {
        MXS_ERROR("Service %s, failed to create GTID index table 'gtid_maps': %s",
                  inst->service->name,
                  sqlite3_errmsg(inst->gtid_maps));
        sqlite3_free(errmsg);
        /* Close GTID maps database */
        sqlite3_close_v2(inst->gtid_maps);
        return false;
    }

    MXS_NOTICE("%s: Service has MariaDB GTID otion set to ON",
               inst->service->name);

    return true;
}

void blr_log_disabled_heartbeat(const ROUTER_INSTANCE *inst)
{
    MXS_WARNING("%s: %s",
                inst->service->name,
                "MASTER_HEARTBEAT_PERIOD has been set to 0 (disabled): "
                "a master network inactivity will not be handled.");
}<|MERGE_RESOLUTION|>--- conflicted
+++ resolved
@@ -101,17 +101,12 @@
 
 static bool rses_begin_locked_router_action(ROUTER_SLAVE *);
 static void rses_end_locked_router_action(ROUTER_SLAVE *);
-<<<<<<< HEAD
 GWBUF *blr_cache_read_response(ROUTER_INSTANCE *router,
                                char *response);
 extern bool blr_load_last_mariadb_gtid(ROUTER_INSTANCE *router,
                                        MARIADB_GTID_INFO *result);
 
 void blr_log_disabled_heartbeat(const ROUTER_INSTANCE *inst);
-=======
-GWBUF *blr_cache_read_response(ROUTER_INSTANCE *router, char *response);
-/* Set checksum value in router instance from a master reply or saved buffer */
->>>>>>> 9280f1a5
 
 static SPINLOCK instlock;
 static ROUTER_INSTANCE *instances;
@@ -990,10 +985,6 @@
         blr_cache_read_master_data(inst);
 
         /**
-<<<<<<< HEAD
-         * Find latest binlog file in binlogdir or GTID maps repo
-         */
-=======
          * The value of master checksum is known only at registration time, so
          * as soon as replication succeds the value is updated.
          * Set now the binlog checksum from the saved value.
@@ -1005,8 +996,9 @@
          */
         blr_set_checksum(inst, inst->saved_master.chksum2);
 
-        /* Find latest binlog file or create a new one (000001) */
->>>>>>> 9280f1a5
+        /*
+         * Find latest binlog file in binlogdir or GTID maps repo
+         */
         if (blr_file_init(inst) == 0)
         {
             MXS_ERROR("%s: Service not started due to lack of binlog directory %s",
