/*
 * Copyright (c) 2016 MariaDB Corporation Ab
 *
 * Use of this software is governed by the Business Source License included
 * in the LICENSE.TXT file and at www.mariadb.com/bsl11.
 *
 * Change Date: 2020-01-01
 *
 * On the date above, in accordance with the Business Source License, use
 * of this software will be governed by version 2 or later of the General
 * Public License.
 */

#include "readwritesplit.hh"
#include "rwsplitsession.hh"

#include <stdint.h>
#include <stdlib.h>
#include <string.h>
#include <strings.h>

#include <maxscale/alloc.h>
#include <maxscale/clock.h>
#include <maxscale/modutil.h>
#include <maxscale/modutil.hh>
#include <maxscale/router.h>
#include <maxscale/server.h>
#include <maxscale/session_command.hh>
#include <maxscale/utils.hh>

using namespace maxscale;

/**
 * The functions that support the routing of queries to back end
 * servers. All the functions in this module are internal to the read
 * write split router, and not intended to be called from anywhere else.
 */

extern int (*criteria_cmpfun[LAST_CRITERIA])(const SRWBackend&, const SRWBackend&);

/**
 * Find out which of the two backend servers has smaller value for select
 * criteria property.
 *
 * @param cand  previously selected candidate
 * @param new   challenger
 * @param sc    select criteria
 *
 * @return pointer to backend reference of that backend server which has smaller
 * value in selection criteria. If either reference pointer is NULL then the
 * other reference pointer value is returned.
 */
static SRWBackend compare_backends(SRWBackend a, SRWBackend b, select_criteria_t sc)
{
    int (*p)(const SRWBackend&, const SRWBackend&) = criteria_cmpfun[sc];

    if (!a)
    {
        return b;
    }
    else if (!b)
    {
        return a;
    }

    return p(a, b) <= 0 ? a : b;
}

void RWSplitSession::handle_connection_keepalive(SRWBackend& target)
{
    ss_dassert(target);
    ss_debug(int nserv = 0);
    /** Each heartbeat is 1/10th of a second */
    int keepalive = m_config.connection_keepalive * 10;

    for (auto it = m_backends.begin(); it != m_backends.end(); it++)
    {
        SRWBackend backend = *it;

        if (backend->in_use() && backend != target && !backend->is_waiting_result())
        {
            ss_debug(nserv++);
            int diff = mxs_clock() - backend->dcb()->last_read;

            if (diff > keepalive)
            {
                MXS_INFO("Pinging %s, idle for %ld seconds",
                         backend->name(), MXS_CLOCK_TO_SEC(diff));
                modutil_ignorable_ping(backend->dcb());
            }
        }
    }

    ss_dassert(nserv < m_nbackends);
}

bool RWSplitSession::prepare_target(SRWBackend& target, route_target_t route_target)
{
    bool rval = true;

    // Check if we need to connect to the server in order to use it
    if (!target->in_use())
    {
        ss_dassert(target->can_connect() && can_recover_servers());
        ss_dassert(!TARGET_IS_MASTER(route_target) || m_config.master_reconnection);
        rval = target->connect(m_client->session, &m_sescmd_list);
    }

    return rval;
}

void RWSplitSession::retry_query(GWBUF* querybuf)
{
    ss_dassert(querybuf);
    // Try to route the query again later
    MXS_SESSION* session = m_client->session;
    session_delay_routing(session, router_as_downstream(session), querybuf, 1);
    ++m_retry_duration;
}

namespace
{

void replace_binary_ps_id(GWBUF* buffer, uint32_t id)
{
    uint8_t* ptr = GWBUF_DATA(buffer) + MYSQL_PS_ID_OFFSET;
    gw_mysql_set_byte4(ptr, id);
}

}

/**
 * Routing function. Find out query type, backend type, and target DCB(s).
 * Then route query to found target(s).
 * @param querybuf  GWBUF including the query
 *
 * @return true if routing succeed or if it failed due to unsupported query.
 * false if backend failure was encountered.
 */
bool RWSplitSession::route_single_stmt(GWBUF *querybuf)
{
    bool succp = false;

    const QueryClassifier::RouteInfo& info = m_qc.current_route_info();
    uint32_t stmt_id = info.stmt_id();
    uint8_t command = info.command();
    uint32_t qtype = info.type_mask();
    route_target_t route_target = info.target();
    bool not_locked_to_master = !is_locked_to_master();

    if (not_locked_to_master && mxs_mysql_is_ps_command(command))
    {
        /** Replace the client statement ID with our internal one only if the
         * target node is not the current master */
        replace_binary_ps_id(querybuf, stmt_id);
    }

    SRWBackend target;

    if (TARGET_IS_ALL(route_target))
    {
        // TODO: Handle payloads larger than (2^24 - 1) bytes that are routed to all servers
        succp = handle_target_is_all(route_target, querybuf, command, qtype);
    }
    else
    {
        // If delayed query retry is enabled, we need to store the current statement
        bool store_stmt = m_config.delayed_retry;

        if (m_qc.large_query())
        {
            /** We're processing a large query that's split across multiple packets.
             * Route it to the same backend where we routed the previous packet. */
            ss_dassert(m_prev_target);
            target = m_prev_target;
            succp = true;
        }
        else if (TARGET_IS_NAMED_SERVER(route_target) || TARGET_IS_RLAG_MAX(route_target))
        {
            /**
             * There is a hint which either names the target backend or
             * hint which sets maximum allowed replication lag for the
             * backend.
             */
            if ((target = handle_hinted_target(querybuf, route_target)))
            {
                succp = true;
            }
        }
        else if (TARGET_IS_SLAVE(route_target))
        {
            if ((target = handle_slave_is_target(command, stmt_id)))
            {
                succp = true;
<<<<<<< HEAD
                store_stmt = m_config.retry_failed_reads;
=======

                if (rses->rses_config.retry_failed_reads &&
                    (command == MXS_COM_QUERY || command == MXS_COM_STMT_EXECUTE))
                {
                    // Only commands that can contain an SQL statement should be stored
                    store_stmt = true;
                }
>>>>>>> ad15f4d4
            }
        }
        else if (TARGET_IS_MASTER(route_target))
        {
            succp = handle_master_is_target(&target);

            if (!m_config.strict_multi_stmt &&
                !m_config.strict_sp_calls &&
                m_target_node == m_current_master)
            {
                /** Reset the forced node as we're in relaxed multi-statement mode */
                m_target_node.reset();
            }
        }

        if (succp && target)
        {
            // We have a valid target, reset retry duration
            m_retry_duration = 0;

            if (!prepare_target(target, route_target))
            {
                // The connection to target was down and we failed to reconnect
                succp = false;
            }
            else if (target->has_session_commands())
            {
                // We need to wait until the session commands are executed
                m_expected_responses++;
                m_query_queue = gwbuf_append(m_query_queue, gwbuf_clone(querybuf));
            }
            else
            {
                // Target server was found and is in the correct state
                succp = handle_got_target(querybuf, target, store_stmt);

                if (succp && command == MXS_COM_STMT_EXECUTE && not_locked_to_master)
                {
                    /** Track the targets of the COM_STMT_EXECUTE statements. This
                     * information is used to route all COM_STMT_FETCH commands
                     * to the same server where the COM_STMT_EXECUTE was done. */
                    ss_dassert(stmt_id > 0);
                    m_exec_map[stmt_id] = target;
                    MXS_INFO("COM_STMT_EXECUTE on %s: %s", target->name(), target->uri());
                }
            }
        }
        else if (can_retry_query())
        {
            retry_query(gwbuf_clone(querybuf));
            succp = true;

            MXS_INFO("Delaying routing: %s", extract_sql(querybuf).c_str());
        }
    }

    if (succp && m_router->config().connection_keepalive &&
        (TARGET_IS_SLAVE(route_target) || TARGET_IS_MASTER(route_target)))
    {
        handle_connection_keepalive(target);
    }

    return succp;
}

static inline bool is_large_query(GWBUF* buf)
{
    uint32_t buflen = gwbuf_length(buf);

    // The buffer should contain at most (2^24 - 1) + 4 bytes ...
    ss_dassert(buflen <= MYSQL_HEADER_LEN + GW_MYSQL_MAX_PACKET_LEN);
    // ... and the payload should be buflen - 4 bytes
    ss_dassert(MYSQL_GET_PAYLOAD_LEN(GWBUF_DATA(buf)) == buflen - MYSQL_HEADER_LEN);

    return buflen == MYSQL_HEADER_LEN + GW_MYSQL_MAX_PACKET_LEN;
}

/**
 * Purge session command history
 *
 * @param sescmd Executed session command
 */
void RWSplitSession::purge_history(mxs::SSessionCommand& sescmd)
{
    /**
     * We can try to purge duplicate text protocol session commands. This
     * makes the history size smaller but at the cost of being able to handle
     * the more complex user variable modifications. To keep the best of both
     * worlds, keeping the first and last copy of each command should be
     * an adequate compromise. This way executing the following SQL will still
     * produce the correct result.
     *
     * USE test;
     * SET @myvar = (SELECT COUNT(*) FROM t1);
     * USE test;
     *
     * Another option would be to keep the first session command but that would
     * require more work to be done in the session command response processing.
     * This would be a better alternative but the gain might not be optimal.
     */

    // As the PS handles map to explicit IDs, we must retain all COM_STMT_PREPARE commands
    if (sescmd->get_command() != MXS_COM_STMT_PREPARE)
    {
        auto first = std::find_if(m_sescmd_list.begin(), m_sescmd_list.end(),
                                  mxs::equal_pointees(sescmd));

        if (first != m_sescmd_list.end())
        {
            // We have at least one of these commands. See if we have a second one
            auto second = std::find_if(std::next(first), m_sescmd_list.end(),
                                       mxs::equal_pointees(sescmd));

            if (second != m_sescmd_list.end())
            {
                // We have a total of three commands, remove the middle one
                auto old_cmd = *second;
                m_sescmd_responses.erase(old_cmd->get_position());
                m_sescmd_list.erase(second);
            }
        }
    }
}

/**
 * Execute in backends used by current router session.
 * Save session variable commands to router session property
 * struct. Thus, they can be replayed in backends which are
 * started and joined later.
 *
 * Suppress redundant OK packets sent by backends.
 *
 * The first OK packet is replied to the client.
 *
 * @param querybuf      GWBUF including the query to be routed
 * @param inst          Router instance
 * @param packet_type       Type of MySQL packet
 * @param qtype         Query type from query_classifier
 *
 * @return True if at least one backend is used and routing succeed to all
 * backends being used, otherwise false.
 *
 */
bool RWSplitSession::route_session_write(GWBUF *querybuf, uint8_t command, uint32_t type)
{
    if (is_large_query(querybuf))
    {
        MXS_ERROR("Session command is too large, session cannot continue. "
                  "Large session commands are not supported in 2.2.");
        return false;
    }

    /** The SessionCommand takes ownership of the buffer */
    uint64_t id = m_sescmd_count++;
    mxs::SSessionCommand sescmd(new mxs::SessionCommand(querybuf, id));
    bool expecting_response = mxs_mysql_command_will_respond(command);
    int nsucc = 0;
    uint64_t lowest_pos = id;

    if (qc_query_is_type(type, QUERY_TYPE_PREPARE_NAMED_STMT) ||
        qc_query_is_type(type, QUERY_TYPE_PREPARE_STMT))
    {
        gwbuf_set_type(querybuf, GWBUF_TYPE_COLLECT_RESULT);
        m_qc.ps_store(querybuf, id);
    }

    MXS_INFO("Session write, routing to all servers.");

    for (auto it = m_backends.begin(); it != m_backends.end(); it++)
    {
        SRWBackend& backend = *it;

        if (backend->in_use())
        {
            backend->append_session_command(sescmd);

            uint64_t current_pos = backend->next_session_command()->get_position();

            if (current_pos < lowest_pos)
            {
                lowest_pos = current_pos;
            }

            if (backend->execute_session_command())
            {
                nsucc += 1;

                if (expecting_response)
                {
                    m_expected_responses++;
                }

                MXS_INFO("Route query to %s: %s \t%s",
                         backend->is_master() ? "master" : "slave",
                         backend->name(), backend->uri());
            }
            else
            {
                MXS_ERROR("Failed to execute session command in %s (%s)",
                          backend->name(),backend->uri());
            }
        }
    }

    if (m_config.max_sescmd_history > 0 && m_sescmd_list.size() >= m_config.max_sescmd_history)
    {
        static bool warn_history_exceeded = true;
        if (warn_history_exceeded)
        {
            MXS_WARNING("Router session exceeded session command history limit. "
                        "Server reconnection is disabled and only servers with "
                        "consistent session state are used for the duration of"
                        "the session. To disable this warning and the session "
                        "command history, add `disable_sescmd_history=true` to "
                        "service '%s'. To increase the limit (currently %lu), add "
                        "`max_sescmd_history` to the same service and increase the value.",
                        m_router->service()->name, m_config.max_sescmd_history);
            warn_history_exceeded = false;
        }

        m_config.disable_sescmd_history = true;
        m_config.max_sescmd_history = 0;
        m_sescmd_list.clear();
    }

    if (m_config.disable_sescmd_history)
    {
        /** Prune stored responses */
        ResponseMap::iterator it = m_sescmd_responses.lower_bound(lowest_pos);

        if (it != m_sescmd_responses.end())
        {
            m_sescmd_responses.erase(m_sescmd_responses.begin(), it);
        }
    }
    else
    {
        purge_history(sescmd);
        m_sescmd_list.push_back(sescmd);
    }

    if (nsucc)
    {
        m_sent_sescmd = id;

        if (!expecting_response)
        {
            /** The command doesn't generate a response so we increment the
             * completed session command count */
            m_recv_sescmd++;
        }
    }

    return nsucc;
}

/**
 * Check if replication lag is below acceptable levels
 */
static inline bool rpl_lag_is_ok(SRWBackend& backend, int max_rlag)
{
    return max_rlag == MAX_RLAG_UNDEFINED ||
           (backend->server()->rlag != MAX_RLAG_NOT_AVAILABLE &&
            backend->server()->rlag <= max_rlag);
}

SRWBackend RWSplitSession::get_hinted_backend(char *name)
{
    SRWBackend rval;

    for (auto it = m_backends.begin(); it != m_backends.end(); it++)
    {
        auto& backend = *it;

        /** The server must be a valid slave, relay server, or master */
        if ((backend->in_use() || (can_recover_servers() && backend->can_connect())) &&
            strcasecmp(name, backend->name()) == 0 &&
            (backend->is_slave() || backend->is_relay() || backend->is_master()))
        {
            rval = backend;
            break;
        }
    }

    return rval;
}

SRWBackend RWSplitSession::get_slave_backend(int max_rlag)
{
    SRWBackend rval;
    auto counts = get_slave_counts(m_backends, m_current_master);

    for (auto it = m_backends.begin(); it != m_backends.end(); it++)
    {
        auto& backend = *it;

        if ((backend->is_master() || backend->is_slave()) && // Either a master or a slave
            rpl_lag_is_ok(backend, max_rlag)) // Not lagging too much
        {
            if (backend->in_use() || (can_recover_servers() && backend->can_connect()))
            {
                if (!rval)
                {
                    // No previous candidate, accept any valid server (includes master)
                    if ((backend->is_master() && backend == m_current_master) ||
                        backend->is_slave())
                    {
                        rval = backend;
                    }
                }
                else if (backend->in_use() || counts.second < m_router->max_slave_count())
                {
                    if (!m_config.master_accept_reads && rval->is_master())
                    {
                        // Pick slaves over masters with master_accept_reads=false
                        rval = backend;
                    }
                    else
                    {
                        // Compare the two servers and pick the best one
                        rval = compare_backends(rval, backend, m_config.slave_selection_criteria);
                    }
                }
            }
        }
    }

    return rval;
}

SRWBackend RWSplitSession::get_master_backend()
{
    SRWBackend rval;
    /** get root master from available servers */
    SRWBackend master = get_root_master(m_backends);

    if (master)
    {
        if (master->in_use() || (m_config.master_reconnection && master->can_connect()))
        {
            if (master->is_master())
            {
                rval = master;
            }
            else
            {
                MXS_ERROR("Server '%s' does not have the master state and "
                          "can't be chosen as the master.", master->name());
            }
        }
        else
        {
            MXS_ERROR("Server '%s' is not in use and can't be chosen as the master.",
                      master->name());
        }
    }

    return rval;
}

/**
 * Provide the router with a reference to a suitable backend
 *
 * @param rses     Pointer to router client session
 * @param btype    Backend type
 * @param name     Name of the backend which is primarily searched. May be NULL.
 * @param max_rlag Maximum replication lag
 * @param target   The target backend
 *
 * @return True if a backend was found
 */
SRWBackend RWSplitSession::get_target_backend(backend_type_t btype,
                                              char *name, int max_rlag)
{
    /** Check whether using target_node as target SLAVE */
    if (m_target_node && session_trx_is_read_only(m_client->session))
    {
        MXS_DEBUG("In READ ONLY transaction, using server '%s'", m_target_node->name());
        return m_target_node;
    }

    SRWBackend rval;

    if (name) /*< Choose backend by name from a hint */
    {
        ss_dassert(btype != BE_MASTER);
        btype = BE_SLAVE;
        rval = get_hinted_backend(name);
    }

    else if (btype == BE_SLAVE)
    {
        rval = get_slave_backend(max_rlag);
    }
    else if (btype == BE_MASTER)
    {
        rval = get_master_backend();
    }

    return rval;
}

/**
 * @brief Get the maximum replication lag for this router
 *
 * @param   rses    Router client session
 * @return  Replication lag from configuration or very large number
 */
int RWSplitSession::get_max_replication_lag()
{
    int conf_max_rlag;

    /** if there is no configured value, then longest possible int is used */
    if (m_config.max_slave_replication_lag > 0)
    {
        conf_max_rlag = m_config.max_slave_replication_lag;
    }
    else
    {
        conf_max_rlag = ~(1 << 31);
    }

    return conf_max_rlag;
}

/**
 * @brief Handle hinted target query
 *
 * One of the possible types of handling required when a request is routed
 *
 *  @param ses          Router session
 *  @param querybuf     Buffer containing query to be routed
 *  @param route_target Target for the query
 *  @param target_dcb   DCB for the target server
 *
 *  @return bool - true if succeeded, false otherwise
 */
SRWBackend RWSplitSession::handle_hinted_target(GWBUF *querybuf, route_target_t route_target)
{
    char *named_server = NULL;
    int rlag_max = MAX_RLAG_UNDEFINED;

    HINT* hint = querybuf->hint;

    while (hint != NULL)
    {
        if (hint->type == HINT_ROUTE_TO_NAMED_SERVER)
        {
            /**
             * Set the name of searched
             * backend server.
             */
            named_server = (char*)hint->data;
            MXS_INFO("Hint: route to server '%s'", named_server);
        }
        else if (hint->type == HINT_PARAMETER &&
                 (strncasecmp((char *)hint->data, "max_slave_replication_lag",
                              strlen("max_slave_replication_lag")) == 0))
        {
            int val = (int)strtol((char *)hint->value, (char **)NULL, 10);

            if (val != 0 || errno == 0)
            {
                /** Set max. acceptable replication lag value for backend srv */
                rlag_max = val;
                MXS_INFO("Hint: max_slave_replication_lag=%d", rlag_max);
            }
        }
        hint = hint->next;
    } /*< while */

    if (rlag_max == MAX_RLAG_UNDEFINED) /*< no rlag max hint, use config */
    {
        rlag_max = get_max_replication_lag();
    }

    /** target may be master or slave */
    backend_type_t btype = route_target & TARGET_SLAVE ? BE_SLAVE : BE_MASTER;

    /**
     * Search backend server by name or replication lag.
     * If it fails, then try to find valid slave or master.
     */
    SRWBackend target = get_target_backend(btype, named_server, rlag_max);

    if (!target)
    {
        if (TARGET_IS_NAMED_SERVER(route_target))
        {
            MXS_INFO("Was supposed to route to named server "
                     "%s but couldn't find the server in a "
                     "suitable state.", named_server);
        }
        else if (TARGET_IS_RLAG_MAX(route_target))
        {
            MXS_INFO("Was supposed to route to server with "
                     "replication lag at most %d but couldn't "
                     "find such a slave.", rlag_max);
        }
    }

    return target;
}

/**
 * Handle slave target type
 *
 * @param cmd     Command being executed
 * @param stmt_id Prepared statement ID
 *
 * @return The target backend if one was found
 */
SRWBackend RWSplitSession::handle_slave_is_target(uint8_t cmd, uint32_t stmt_id)
{
    int rlag_max = get_max_replication_lag();
    SRWBackend target;

    if (cmd == MXS_COM_STMT_FETCH)
    {
        /** The COM_STMT_FETCH must be executed on the same server as the
         * COM_STMT_EXECUTE was executed on */
        ExecMap::iterator it = m_exec_map.find(stmt_id);

        if (it != m_exec_map.end())
        {
            target = it->second;
            MXS_INFO("COM_STMT_FETCH on %s (%s)", target->name(), target->uri());
        }
        else
        {
            MXS_WARNING("Unknown statement ID %u used in COM_STMT_FETCH", stmt_id);
        }
    }

    if (!target)
    {
        target = get_target_backend(BE_SLAVE, NULL, rlag_max);
    }

    if (target)
    {
        atomic_add_uint64(&m_router->stats().n_slave, 1);
    }
    else
    {
        MXS_INFO("Was supposed to route to slave but finding suitable one failed.");
    }

    return target;
}

/**
 * @brief Log master write failure
 */
void RWSplitSession::log_master_routing_failure(bool found,
                                                SRWBackend& old_master,
                                                SRWBackend& curr_master)
{
    /** Both backends should either be empty, not connected or the DCB should
     * be a backend (the last check is slightly redundant). */
    ss_dassert(!old_master || !old_master->in_use() || old_master->dcb()->dcb_role == DCB_ROLE_BACKEND_HANDLER);
    ss_dassert(!curr_master || !curr_master->in_use() ||
               curr_master->dcb()->dcb_role == DCB_ROLE_BACKEND_HANDLER);
    char errmsg[MAX_SERVER_ADDRESS_LEN * 2 + 100]; // Extra space for error message

    if (!found)
    {
        sprintf(errmsg, "Could not find a valid master connection");
    }
    else if (old_master && curr_master && old_master->in_use())
    {
        /** We found a master but it's not the same connection */
        ss_dassert(old_master != curr_master);
        sprintf(errmsg, "Master server changed from '%s' to '%s'",
                old_master->name(), curr_master->name());
    }
    else if (old_master && old_master->in_use())
    {
        // TODO: Figure out if this is an impossible situation
        ss_dassert(!curr_master);
        /** We have an original master connection but we couldn't find it */
        sprintf(errmsg, "The connection to master server '%s' is not available",
                old_master->name());
    }
    else
    {
        /** We never had a master connection, the session must be in read-only mode */
        if (m_config.master_failure_mode != RW_FAIL_INSTANTLY)
        {
            sprintf(errmsg, "Session is in read-only mode because it was created "
                    "when no master was available");
        }
        else
        {
            ss_dassert(old_master && !old_master->in_use());
            sprintf(errmsg, "Was supposed to route to master but the master connection is %s",
                    old_master->is_closed() ? "closed" : "not in a suitable state");
            ss_dassert(old_master->is_closed());
        }
    }

    MXS_WARNING("[%s] Write query received from %s@%s. %s. Closing client connection.",
                m_router->service()->name, m_client->user,
                m_client->remote, errmsg);
}

bool RWSplitSession::should_replace_master(SRWBackend& target)
{
    return m_config.master_reconnection &&
           // We have a target server and it's not the current master
           target && target != m_current_master &&
           // We are not inside a transaction (also checks for autocommit=1)
           !session_trx_is_active(m_client->session) &&
           // We are not locked to the old master
           !is_locked_to_master();
}

void RWSplitSession::replace_master(SRWBackend& target)
{
    m_current_master = target;

    m_qc.master_replaced();
}

/**
 * @brief Handle master is the target
 *
 * One of the possible types of handling required when a request is routed
 *
 *  @param inst         Router instance
 *  @param ses          Router session
 *  @param target_dcb   DCB for the target server
 *
 *  @return bool - true if succeeded, false otherwise
 */
bool RWSplitSession::handle_master_is_target(SRWBackend* dest)
{
    SRWBackend target = get_target_backend(BE_MASTER, NULL, MAX_RLAG_UNDEFINED);
    bool succp = true;

    if (should_replace_master(target))
    {
        MXS_INFO("Replacing old master '%s' with new master '%s'", m_current_master ?
                 m_current_master->name() : "<no previous master>", target->name());
        replace_master(target);
    }

    if (target && target == m_current_master)
    {
        atomic_add_uint64(&m_router->stats().n_master, 1);
    }
    else
    {
        succp = false;
        /** The original master is not available, we can't route the write */
        if (m_config.master_failure_mode == RW_ERROR_ON_WRITE)
        {
            succp = send_readonly_error(m_client);

            if (m_current_master && m_current_master->in_use())
            {
                m_current_master->close();
            }
        }
        else if (!can_retry_query())
        {
            log_master_routing_failure(succp, m_current_master, target);
        }
    }

    *dest = target;
    return succp;
}

<<<<<<< HEAD
static inline bool is_large_query(GWBUF* buf)
{
    uint32_t buflen = gwbuf_length(buf);

    // The buffer should contain at most (2^24 - 1) + 4 bytes ...
    ss_dassert(buflen <= MYSQL_HEADER_LEN + GW_MYSQL_MAX_PACKET_LEN);
    // ... and the payload should be buflen - 4 bytes
    ss_dassert(MYSQL_GET_PAYLOAD_LEN(GWBUF_DATA(buf)) == buflen - MYSQL_HEADER_LEN);

    return buflen == MYSQL_HEADER_LEN + GW_MYSQL_MAX_PACKET_LEN;
}

/*
 * Add a wait gitd query in front of user's query to achive causal read;
 *
 * @param inst   RWSplit
 * @param rses   RWSplitSession
 * @param server SERVER
 * @param origin origin send buffer
 * @return       A new buffer contains wait statement and origin query
 */
GWBUF* RWSplitSession::add_prefix_wait_gtid(SERVER *server, GWBUF *origin)
{

    /**
     * Pack wait function and client query into a multistatments will save a round trip latency,
     * and prevent the client query being executed on timeout.
     * For example:
     * SET @maxscale_secret_variable=(SELECT CASE WHEN MASTER_GTID_WAIT('232-1-1', 10) = 0
     * THEN 1 ELSE (SELECT 1 FROM INFORMATION_SCHEMA.ENGINES) END); SELECT * FROM `city`;
     * when MASTER_GTID_WAIT('232-1-1', 0.05) == 1 (timeout), it will return
     * an error, and SELECT * FROM `city` will not be executed, then we can retry
     * on master;
     **/

    GWBUF* rval = origin;
    const char* wait_func = (server->server_type == SERVER_TYPE_MARIADB) ?
                            MARIADB_WAIT_GTID_FUNC : MYSQL_WAIT_GTID_FUNC;
    const char *gtid_wait_timeout = m_router->config().causal_read_timeout.c_str();
    const char *gtid_position = m_gtid_pos.c_str();

    /* Create a new buffer to store prefix sql */
    size_t prefix_len = strlen(gtid_wait_stmt) + strlen(gtid_position) +
                        strlen(gtid_wait_timeout) + strlen(wait_func);

    // Only do the replacement if it fits into one packet
    if (gwbuf_length(origin) + prefix_len < GW_MYSQL_MAX_PACKET_LEN + MYSQL_HEADER_LEN)
    {
        char prefix_sql[prefix_len];
        snprintf(prefix_sql, prefix_len, gtid_wait_stmt, wait_func, gtid_position, gtid_wait_timeout);
        GWBUF *prefix_buff = modutil_create_query(prefix_sql);

        /* Trim origin to sql, Append origin buffer to the prefix buffer */
        uint8_t header[MYSQL_HEADER_LEN];
        gwbuf_copy_data(origin, 0, MYSQL_HEADER_LEN, header);
        /* Command length = 1 */
        size_t origin_sql_len = MYSQL_GET_PAYLOAD_LEN(header) - 1;
        /* Trim mysql header and command */
        origin = gwbuf_consume(origin, MYSQL_HEADER_LEN + 1);
        rval = gwbuf_append(prefix_buff, origin);

        /* Modify totol length: Prefix sql len + origin sql len + command len */
        size_t new_payload_len = strlen(prefix_sql) + origin_sql_len + 1;
        gw_mysql_set_byte3(GWBUF_DATA(rval), new_payload_len);
    }

    return rval;
=======
static inline bool query_creates_reply(uint8_t cmd)
{
    return cmd != MXS_COM_QUIT &&
           cmd != MXS_COM_STMT_SEND_LONG_DATA &&
           cmd != MXS_COM_STMT_CLOSE;
>>>>>>> ad15f4d4
}

/**
 * @brief Handle writing to a target server
 *
 *  @return True on success
 */
bool RWSplitSession::handle_got_target(GWBUF* querybuf, SRWBackend& target, bool store)
{
    ss_dassert(target->in_use());
    /**
     * If the transaction is READ ONLY set forced_node to this backend.
     * This SLAVE backend will be used until the COMMIT is seen.
     */
    if (!m_target_node && session_trx_is_read_only(m_client->session))
    {
        m_target_node = target;
        MXS_DEBUG("Setting forced_node SLAVE to %s within an opened READ ONLY transaction",
                  target->name());
    }

    MXS_INFO("Route query to %s: %s \t%s <", target->is_master() ? "master" : "slave",
             target->name(), target->uri());

    /** The session command cursor must not be active */
    ss_dassert(!target->has_session_commands());

    mxs::Backend::response_type response = mxs::Backend::NO_RESPONSE;
    uint8_t cmd = mxs_mysql_get_command(querybuf);
    GWBUF *send_buf = gwbuf_clone(querybuf);

    if (cmd == COM_QUERY && m_router->config().enable_causal_read && !m_gtid_pos .empty())
    {
        send_buf = add_prefix_wait_gtid(target->server(), send_buf);
        m_waiting_for_gtid = true;
    }

    if (m_qc.load_data_state() != QueryClassifier::LOAD_DATA_ACTIVE &&
        mxs_mysql_command_will_respond(cmd))
    {
        response = mxs::Backend::EXPECT_RESPONSE;
    }

    bool large_query = is_large_query(querybuf);

    if (target->write(send_buf, response))
    {
        if (store)
        {
            m_current_query.copy_from(querybuf);
        }

        atomic_add_uint64(&m_router->stats().n_queries, 1);

        if (!large_query && response == mxs::Backend::EXPECT_RESPONSE)
        {
            /** The server will reply to this command */
            ss_dassert(target->get_reply_state() == REPLY_STATE_DONE);
            target->set_reply_state(REPLY_STATE_START);
            m_expected_responses++;

            if (m_qc.load_data_state() == QueryClassifier::LOAD_DATA_START)
            {
                /** The first packet contains the actual query and the server
                 * will respond to it */
                m_qc.set_load_data_state(QueryClassifier::LOAD_DATA_ACTIVE);
            }
            else if (m_qc.load_data_state() == QueryClassifier::LOAD_DATA_END)
            {
                /** The final packet in a LOAD DATA LOCAL INFILE is an empty packet
                 * to which the server responds with an OK or an ERR packet */
                ss_dassert(gwbuf_length(querybuf) == 4);
                m_qc.set_load_data_state(QueryClassifier::LOAD_DATA_INACTIVE);
            }
        }

        m_qc.set_large_query(large_query);

        if (large_query)
        {
            /** Store the previous target as we're processing a multi-packet query */
            m_prev_target = target;
        }
        else
        {
            /** Otherwise reset it so we know the query is complete */
            m_prev_target.reset();
        }

        /**
         * If a READ ONLY transaction is ending set forced_node to NULL
         */
        if (m_target_node &&
            session_trx_is_read_only(m_client->session) &&
            session_trx_is_ending(m_client->session))
        {
            MXS_DEBUG("An opened READ ONLY transaction ends: forced_node is set to NULL");
            m_target_node.reset();
        }
        return true;
    }
    else
    {
        MXS_ERROR("Routing query failed.");
        return false;
    }
}<|MERGE_RESOLUTION|>--- conflicted
+++ resolved
@@ -192,17 +192,13 @@
             if ((target = handle_slave_is_target(command, stmt_id)))
             {
                 succp = true;
-<<<<<<< HEAD
-                store_stmt = m_config.retry_failed_reads;
-=======
-
-                if (rses->rses_config.retry_failed_reads &&
+
+                if (m_config.retry_failed_reads &&
                     (command == MXS_COM_QUERY || command == MXS_COM_STMT_EXECUTE))
                 {
                     // Only commands that can contain an SQL statement should be stored
                     store_stmt = true;
                 }
->>>>>>> ad15f4d4
             }
         }
         else if (TARGET_IS_MASTER(route_target))
@@ -877,19 +873,6 @@
     return succp;
 }
 
-<<<<<<< HEAD
-static inline bool is_large_query(GWBUF* buf)
-{
-    uint32_t buflen = gwbuf_length(buf);
-
-    // The buffer should contain at most (2^24 - 1) + 4 bytes ...
-    ss_dassert(buflen <= MYSQL_HEADER_LEN + GW_MYSQL_MAX_PACKET_LEN);
-    // ... and the payload should be buflen - 4 bytes
-    ss_dassert(MYSQL_GET_PAYLOAD_LEN(GWBUF_DATA(buf)) == buflen - MYSQL_HEADER_LEN);
-
-    return buflen == MYSQL_HEADER_LEN + GW_MYSQL_MAX_PACKET_LEN;
-}
-
 /*
  * Add a wait gitd query in front of user's query to achive causal read;
  *
@@ -945,13 +928,6 @@
     }
 
     return rval;
-=======
-static inline bool query_creates_reply(uint8_t cmd)
-{
-    return cmd != MXS_COM_QUIT &&
-           cmd != MXS_COM_STMT_SEND_LONG_DATA &&
-           cmd != MXS_COM_STMT_CLOSE;
->>>>>>> ad15f4d4
 }
 
 /**
